[[package]]
name = "appdirs"
version = "1.4.4"
description = "A small Python module for determining appropriate platform-specific dirs, e.g. a \"user data dir\"."
category = "dev"
optional = false
python-versions = "*"

[[package]]
name = "astroid"
version = "2.4.2"
description = "An abstract syntax tree for Python with inference support."
category = "dev"
optional = false
python-versions = ">=3.5"

[package.dependencies]
lazy-object-proxy = ">=1.4.0,<1.5.0"
six = ">=1.12,<2.0"
typed-ast = {version = ">=1.4.0,<1.5", markers = "implementation_name == \"cpython\" and python_version < \"3.8\""}
wrapt = ">=1.11,<2.0"

[[package]]
name = "autohooks"
version = "2.2.0"
description = "Library for managing git hooks"
category = "dev"
optional = false
python-versions = ">=3.5,<4.0"

[package.dependencies]
colorful = ">=0.5.4,<0.6.0"
packaging = ">=20.3,<21.0"
tomlkit = ">=0.5.11,<0.6.0"

[[package]]
name = "autohooks-plugin-black"
version = "1.2.0"
description = "Autohooks plugin for code formatting via black"
category = "dev"
optional = false
python-versions = ">=3.5"

[package.dependencies]
autohooks = ">=1.1"
black = "*"

[[package]]
name = "autohooks-plugin-pylint"
version = "1.2.0"
description = "Autohooks plugin for code linting via pylint"
category = "dev"
optional = false
python-versions = ">=3.5"

[package.dependencies]
autohooks = ">=1.1"
pylint = "*"

[[package]]
name = "bcrypt"
version = "3.1.7"
description = "Modern password hashing for your software and your servers"
category = "main"
optional = false
python-versions = ">=2.7, !=3.0.*, !=3.1.*, !=3.2.*, !=3.3.*"

[package.dependencies]
cffi = ">=1.1"
six = ">=1.4.1"

[package.extras]
tests = ["pytest (>=3.2.1,!=3.3.0)"]

[[package]]
name = "black"
version = "20.8b1"
description = "The uncompromising code formatter."
category = "dev"
optional = false
python-versions = ">=3.6"

[package.dependencies]
appdirs = "*"
click = ">=7.1.2"
dataclasses = {version = ">=0.6", markers = "python_version < \"3.7\""}
mypy-extensions = ">=0.4.3"
pathspec = ">=0.6,<1"
regex = ">=2020.1.8"
toml = ">=0.10.1"
typed-ast = ">=1.4.0"
typing-extensions = ">=3.7.4"

[package.extras]
colorama = ["colorama (>=0.4.3)"]
d = ["aiohttp (>=3.3.2)", "aiohttp-cors"]

[[package]]
name = "certifi"
version = "2021.5.30"
description = "Python package for providing Mozilla's CA Bundle."
category = "dev"
optional = false
python-versions = "*"

[[package]]
name = "cffi"
version = "1.14.5"
description = "Foreign Function Interface for Python calling C code."
category = "main"
optional = false
python-versions = "*"

[package.dependencies]
pycparser = "*"

[[package]]
name = "chardet"
version = "4.0.0"
description = "Universal encoding detector for Python 2 and 3"
category = "dev"
optional = false
python-versions = ">=2.7, !=3.0.*, !=3.1.*, !=3.2.*, !=3.3.*, !=3.4.*"

[[package]]
name = "click"
version = "8.0.1"
description = "Composable command line interface toolkit"
category = "dev"
optional = false
python-versions = ">=3.6"

[package.dependencies]
colorama = {version = "*", markers = "platform_system == \"Windows\""}
importlib-metadata = {version = "*", markers = "python_version < \"3.8\""}

[[package]]
name = "colorama"
version = "0.4.4"
description = "Cross-platform colored terminal text."
category = "dev"
optional = false
python-versions = ">=2.7, !=3.0.*, !=3.1.*, !=3.2.*, !=3.3.*, !=3.4.*"

[[package]]
name = "colorful"
version = "0.5.4"
description = "Terminal string styling done right, in Python."
category = "dev"
optional = false
python-versions = "*"

[package.dependencies]
colorama = {version = "*", markers = "platform_system == \"Windows\""}

[[package]]
name = "cryptography"
version = "3.2.1"
description = "cryptography is a package which provides cryptographic recipes and primitives to Python developers."
category = "main"
optional = false
python-versions = ">=2.7,!=3.0.*,!=3.1.*,!=3.2.*,!=3.3.*,!=3.4.*"

[package.dependencies]
cffi = ">=1.8,<1.11.3 || >1.11.3"
six = ">=1.4.1"

[package.extras]
docs = ["sphinx (>=1.6.5,!=1.8.0,!=3.1.0,!=3.1.1)", "sphinx-rtd-theme"]
docstest = ["doc8", "pyenchant (>=1.6.11)", "twine (>=1.12.0)", "sphinxcontrib-spelling (>=4.0.1)"]
pep8test = ["black", "flake8", "flake8-import-order", "pep8-naming"]
ssh = ["bcrypt (>=3.1.5)"]
test = ["pytest (>=3.6.0,!=3.9.0,!=3.9.1,!=3.9.2)", "pretend", "iso8601", "pytz", "hypothesis (>=1.11.4,!=3.79.2)"]

[[package]]
name = "dataclasses"
version = "0.8"
description = "A backport of the dataclasses module for Python 3.6"
category = "dev"
optional = false
python-versions = ">=3.6, <3.7"

[[package]]
name = "defusedxml"
version = "0.6.0"
description = "XML bomb protection for Python stdlib modules"
category = "main"
optional = false
python-versions = ">=2.7, !=3.0.*, !=3.1.*, !=3.2.*, !=3.3.*, !=3.4.*"

[[package]]
name = "deprecated"
version = "1.2.12"
description = "Python @deprecated decorator to deprecate old python classes, functions or methods."
category = "main"
optional = false
python-versions = ">=2.7, !=3.0.*, !=3.1.*, !=3.2.*, !=3.3.*"

[package.dependencies]
wrapt = ">=1.10,<2"

[package.extras]
dev = ["tox", "bump2version (<1)", "sphinx (<2)", "importlib-metadata (<3)", "importlib-resources (<4)", "configparser (<5)", "sphinxcontrib-websupport (<2)", "zipp (<2)", "PyTest (<5)", "PyTest-Cov (<2.6)", "pytest", "pytest-cov"]

[[package]]
name = "idna"
version = "2.10"
description = "Internationalized Domain Names in Applications (IDNA)"
category = "dev"
optional = false
python-versions = ">=2.7, !=3.0.*, !=3.1.*, !=3.2.*, !=3.3.*"

[[package]]
name = "importlib-metadata"
version = "4.6.0"
description = "Read metadata from Python packages"
category = "dev"
optional = false
python-versions = ">=3.6"

[package.dependencies]
typing-extensions = {version = ">=3.6.4", markers = "python_version < \"3.8\""}
zipp = ">=0.5"

[package.extras]
docs = ["sphinx", "jaraco.packaging (>=8.2)", "rst.linker (>=1.9)"]
perf = ["ipython"]
testing = ["pytest (>=4.6)", "pytest-checkdocs (>=2.4)", "pytest-flake8", "pytest-cov", "pytest-enabler (>=1.0.1)", "packaging", "pep517", "pyfakefs", "flufl.flake8", "pytest-perf (>=0.9.2)", "pytest-black (>=0.3.7)", "pytest-mypy", "importlib-resources (>=1.3)"]

[[package]]
name = "isort"
version = "4.3.21"
description = "A Python utility / library to sort Python imports."
category = "dev"
optional = false
python-versions = ">=2.7, !=3.0.*, !=3.1.*, !=3.2.*, !=3.3.*"

[package.extras]
pipfile = ["pipreqs", "requirementslib"]
pyproject = ["toml"]
requirements = ["pipreqs", "pip-api"]
xdg_home = ["appdirs (>=1.4.0)"]

[[package]]
name = "lazy-object-proxy"
version = "1.4.3"
description = "A fast and thorough lazy object proxy."
category = "dev"
optional = false
python-versions = ">=2.7, !=3.0.*, !=3.1.*, !=3.2.*, !=3.3.*"

[[package]]
name = "lxml"
version = "4.6.3"
description = "Powerful and Pythonic XML processing library combining libxml2/libxslt with the ElementTree API."
category = "main"
optional = false
python-versions = ">=2.7, !=3.0.*, !=3.1.*, !=3.2.*, !=3.3.*, != 3.4.*"

[package.extras]
cssselect = ["cssselect (>=0.7)"]
html5 = ["html5lib"]
htmlsoup = ["beautifulsoup4"]
source = ["Cython (>=0.29.7)"]

[[package]]
name = "mccabe"
version = "0.6.1"
description = "McCabe checker, plugin for flake8"
category = "dev"
optional = false
python-versions = "*"

[[package]]
name = "mypy-extensions"
version = "0.4.3"
description = "Experimental type system extensions for programs checked with the mypy typechecker."
category = "dev"
optional = false
python-versions = "*"

[[package]]
name = "ospd"
<<<<<<< HEAD
version = "20.8.4.dev1"
=======
version = "20.8.3"
>>>>>>> 87ea959c
description = "OSPD is a base for scanner wrappers which share the same communication protocol: OSP (Open Scanner Protocol)"
category = "main"
optional = false
python-versions = ">=3.5,<4.0"

[package.dependencies]
<<<<<<< HEAD
defusedxml = "^0.6.0"
deprecated = "^1.2.10"
lxml = "^4.5.1"
paramiko = "^2.7.1"
psutil = "^5.7.0"

[package.source]
type = "git"
url = "https://github.com/greenbone/ospd.git"
reference = "ospd-20.08"
resolved_reference = "4bfb08defd5fd22c0c22b340389385889284e0e3"
=======
defusedxml = ">=0.6.0,<0.7.0"
deprecated = ">=1.2.10,<2.0.0"
lxml = ">=4.5.1,<5.0.0"
paramiko = ">=2.7.1,<3.0.0"
psutil = ">=5.7.0,<6.0.0"
>>>>>>> 87ea959c

[[package]]
name = "packaging"
version = "20.9"
description = "Core utilities for Python packages"
category = "main"
optional = false
python-versions = ">=2.7, !=3.0.*, !=3.1.*, !=3.2.*, !=3.3.*"

[package.dependencies]
pyparsing = ">=2.0.2"

[[package]]
name = "paramiko"
version = "2.7.2"
description = "SSH2 protocol library"
category = "main"
optional = false
python-versions = "*"

[package.dependencies]
bcrypt = ">=3.1.3"
cryptography = ">=2.5"
pynacl = ">=1.0.1"

[package.extras]
all = ["pyasn1 (>=0.1.7)", "pynacl (>=1.0.1)", "bcrypt (>=3.1.3)", "invoke (>=1.3)", "gssapi (>=1.4.1)", "pywin32 (>=2.1.8)"]
ed25519 = ["pynacl (>=1.0.1)", "bcrypt (>=3.1.3)"]
gssapi = ["pyasn1 (>=0.1.7)", "gssapi (>=1.4.1)", "pywin32 (>=2.1.8)"]
invoke = ["invoke (>=1.3)"]

[[package]]
name = "pathspec"
version = "0.8.1"
description = "Utility library for gitignore style pattern matching of file paths."
category = "dev"
optional = false
python-versions = ">=2.7, !=3.0.*, !=3.1.*, !=3.2.*, !=3.3.*, !=3.4.*"

[[package]]
name = "pontos"
<<<<<<< HEAD
version = "21.6.12"
=======
version = "21.6.13"
>>>>>>> 87ea959c
description = "Common utilities and tools maintained by Greenbone Networks"
category = "dev"
optional = false
python-versions = ">=3.7,<4.0"

[package.dependencies]
colorful = ">=0.5.4,<0.6.0"
packaging = ">=20.3,<21.0"
requests = ">=2.24.0,<3.0.0"
tomlkit = ">=0.5.11"

[[package]]
name = "psutil"
version = "5.8.0"
description = "Cross-platform lib for process and system monitoring in Python."
category = "main"
optional = false
python-versions = ">=2.6, !=3.0.*, !=3.1.*, !=3.2.*, !=3.3.*"

[package.extras]
test = ["ipaddress", "mock", "unittest2", "enum34", "pywin32", "wmi"]

[[package]]
name = "pycparser"
version = "2.20"
description = "C parser in Python"
category = "main"
optional = false
python-versions = ">=2.7, !=3.0.*, !=3.1.*, !=3.2.*, !=3.3.*"

[[package]]
name = "pylint"
version = "2.6.2"
description = "python code static checker"
category = "dev"
optional = false
python-versions = ">=3.5.*"

[package.dependencies]
astroid = ">=2.4.0,<2.5"
colorama = {version = "*", markers = "sys_platform == \"win32\""}
isort = ">=4.2.5,<6"
mccabe = ">=0.6,<0.7"
toml = ">=0.7.1"

[[package]]
name = "pynacl"
version = "1.4.0"
description = "Python binding to the Networking and Cryptography (NaCl) library"
category = "main"
optional = false
python-versions = ">=2.7, !=3.0.*, !=3.1.*, !=3.2.*, !=3.3.*"

[package.dependencies]
cffi = ">=1.4.1"
six = "*"

[package.extras]
docs = ["sphinx (>=1.6.5)", "sphinx-rtd-theme"]
tests = ["pytest (>=3.2.1,!=3.3.0)", "hypothesis (>=3.27.0)"]

[[package]]
name = "pyparsing"
version = "2.4.7"
description = "Python parsing module"
category = "main"
optional = false
python-versions = ">=2.6, !=3.0.*, !=3.1.*, !=3.2.*"

[[package]]
name = "redis"
version = "3.5.3"
description = "Python client for Redis key-value store"
category = "main"
optional = false
python-versions = ">=2.7, !=3.0.*, !=3.1.*, !=3.2.*, !=3.3.*, !=3.4.*"

[package.extras]
hiredis = ["hiredis (>=0.1.3)"]

[[package]]
name = "regex"
version = "2021.4.4"
description = "Alternative regular expression module, to replace re."
category = "dev"
optional = false
python-versions = "*"

[[package]]
name = "requests"
version = "2.25.1"
description = "Python HTTP for Humans."
category = "dev"
optional = false
python-versions = ">=2.7, !=3.0.*, !=3.1.*, !=3.2.*, !=3.3.*, !=3.4.*"

[package.dependencies]
certifi = ">=2017.4.17"
chardet = ">=3.0.2,<5"
idna = ">=2.5,<3"
urllib3 = ">=1.21.1,<1.27"

[package.extras]
security = ["pyOpenSSL (>=0.14)", "cryptography (>=1.3.4)"]
socks = ["PySocks (>=1.5.6,!=1.5.7)", "win-inet-pton"]

[[package]]
name = "rope"
version = "0.17.0"
description = "a python refactoring library..."
category = "dev"
optional = false
python-versions = "*"

[package.extras]
dev = ["pytest"]

[[package]]
name = "six"
version = "1.16.0"
description = "Python 2 and 3 compatibility utilities"
category = "main"
optional = false
python-versions = ">=2.7, !=3.0.*, !=3.1.*, !=3.2.*"

[[package]]
name = "toml"
version = "0.10.2"
description = "Python Library for Tom's Obvious, Minimal Language"
category = "dev"
optional = false
python-versions = ">=2.6, !=3.0.*, !=3.1.*, !=3.2.*"

[[package]]
name = "tomlkit"
version = "0.5.11"
description = "Style preserving TOML library"
category = "dev"
optional = false
python-versions = ">=2.7, !=3.0.*, !=3.1.*, !=3.2.*, !=3.3.*"

[[package]]
name = "typed-ast"
version = "1.4.3"
description = "a fork of Python 2 and 3 ast modules with type comment support"
category = "dev"
optional = false
python-versions = "*"

[[package]]
name = "typing-extensions"
version = "3.10.0.0"
description = "Backported and Experimental Type Hints for Python 3.5+"
category = "dev"
optional = false
python-versions = "*"

[[package]]
name = "urllib3"
version = "1.26.6"
description = "HTTP library with thread-safe connection pooling, file post, and more."
category = "dev"
optional = false
python-versions = ">=2.7, !=3.0.*, !=3.1.*, !=3.2.*, !=3.3.*, !=3.4.*, <4"

[package.extras]
brotli = ["brotlipy (>=0.6.0)"]
secure = ["pyOpenSSL (>=0.14)", "cryptography (>=1.3.4)", "idna (>=2.0.0)", "certifi", "ipaddress"]
socks = ["PySocks (>=1.5.6,!=1.5.7,<2.0)"]

[[package]]
name = "wrapt"
version = "1.12.1"
description = "Module for decorators, wrappers and monkey patching."
category = "main"
optional = false
python-versions = "*"

[[package]]
name = "zipp"
version = "3.4.1"
description = "Backport of pathlib-compatible object wrapper for zip files"
category = "dev"
optional = false
python-versions = ">=3.6"

[package.extras]
docs = ["sphinx", "jaraco.packaging (>=8.2)", "rst.linker (>=1.9)"]
testing = ["pytest (>=4.6)", "pytest-checkdocs (>=1.2.3)", "pytest-flake8", "pytest-cov", "pytest-enabler", "jaraco.itertools", "func-timeout", "pytest-black (>=0.3.7)", "pytest-mypy"]

[metadata]
lock-version = "1.1"
python-versions = "^3.5"
content-hash = "e28a6cef2f673f895af423256abdc2145d315685a01267243c54f5e902363c48"

[metadata.files]
appdirs = [
    {file = "appdirs-1.4.4-py2.py3-none-any.whl", hash = "sha256:a841dacd6b99318a741b166adb07e19ee71a274450e68237b4650ca1055ab128"},
    {file = "appdirs-1.4.4.tar.gz", hash = "sha256:7d5d0167b2b1ba821647616af46a749d1c653740dd0d2415100fe26e27afdf41"},
]
astroid = [
    {file = "astroid-2.4.2-py3-none-any.whl", hash = "sha256:bc58d83eb610252fd8de6363e39d4f1d0619c894b0ed24603b881c02e64c7386"},
    {file = "astroid-2.4.2.tar.gz", hash = "sha256:2f4078c2a41bf377eea06d71c9d2ba4eb8f6b1af2135bec27bbbb7d8f12bb703"},
]
autohooks = [
    {file = "autohooks-2.2.0-py3-none-any.whl", hash = "sha256:9c7b1117ebace5f7edb3352ea7951dc09cfab8a1f8331ae4157da11cdf66f280"},
    {file = "autohooks-2.2.0.tar.gz", hash = "sha256:44bc4675ae6eae0f0803e1f23f31405317ffc679b6a1873ee192999466e05cdd"},
]
autohooks-plugin-black = [
    {file = "autohooks-plugin-black-1.2.0.tar.gz", hash = "sha256:e69a18209f3fd584da903e87faf0e3685caa4d51a9e870ddb3c2b1aef93387b8"},
    {file = "autohooks_plugin_black-1.2.0-py3-none-any.whl", hash = "sha256:5099f620e01d3fcfd70195e63f101d003528b40475e921829a9ebde000f2c5ee"},
]
autohooks-plugin-pylint = [
    {file = "autohooks-plugin-pylint-1.2.0.tar.gz", hash = "sha256:b1acc77b7845622d969ea2bfe5d8a95ae16a80c2282ca43888f522c9be479d10"},
    {file = "autohooks_plugin_pylint-1.2.0-py3-none-any.whl", hash = "sha256:f08cef7ce4374661a2087e621e8fda411f3b2c19ebb7c92c7ac47b57892f7a3d"},
]
bcrypt = [
    {file = "bcrypt-3.1.7-cp27-cp27m-macosx_10_6_intel.whl", hash = "sha256:d7bdc26475679dd073ba0ed2766445bb5b20ca4793ca0db32b399dccc6bc84b7"},
    {file = "bcrypt-3.1.7-cp27-cp27m-manylinux1_x86_64.whl", hash = "sha256:69361315039878c0680be456640f8705d76cb4a3a3fe1e057e0f261b74be4b31"},
    {file = "bcrypt-3.1.7-cp27-cp27m-win32.whl", hash = "sha256:5432dd7b34107ae8ed6c10a71b4397f1c853bd39a4d6ffa7e35f40584cffd161"},
    {file = "bcrypt-3.1.7-cp27-cp27m-win_amd64.whl", hash = "sha256:9fe92406c857409b70a38729dbdf6578caf9228de0aef5bc44f859ffe971a39e"},
    {file = "bcrypt-3.1.7-cp27-cp27mu-manylinux1_x86_64.whl", hash = "sha256:763669a367869786bb4c8fcf731f4175775a5b43f070f50f46f0b59da45375d0"},
    {file = "bcrypt-3.1.7-cp34-abi3-macosx_10_6_intel.whl", hash = "sha256:a190f2a5dbbdbff4b74e3103cef44344bc30e61255beb27310e2aec407766052"},
    {file = "bcrypt-3.1.7-cp34-abi3-manylinux1_x86_64.whl", hash = "sha256:c9457fa5c121e94a58d6505cadca8bed1c64444b83b3204928a866ca2e599105"},
    {file = "bcrypt-3.1.7-cp34-cp34m-win32.whl", hash = "sha256:8b10acde4e1919d6015e1df86d4c217d3b5b01bb7744c36113ea43d529e1c3de"},
    {file = "bcrypt-3.1.7-cp34-cp34m-win_amd64.whl", hash = "sha256:cb93f6b2ab0f6853550b74e051d297c27a638719753eb9ff66d1e4072be67133"},
    {file = "bcrypt-3.1.7-cp35-cp35m-win32.whl", hash = "sha256:6fe49a60b25b584e2f4ef175b29d3a83ba63b3a4df1b4c0605b826668d1b6be5"},
    {file = "bcrypt-3.1.7-cp35-cp35m-win_amd64.whl", hash = "sha256:a595c12c618119255c90deb4b046e1ca3bcfad64667c43d1166f2b04bc72db09"},
    {file = "bcrypt-3.1.7-cp36-cp36m-win32.whl", hash = "sha256:74a015102e877d0ccd02cdeaa18b32aa7273746914a6c5d0456dd442cb65b99c"},
    {file = "bcrypt-3.1.7-cp36-cp36m-win_amd64.whl", hash = "sha256:0258f143f3de96b7c14f762c770f5fc56ccd72f8a1857a451c1cd9a655d9ac89"},
    {file = "bcrypt-3.1.7-cp37-cp37m-win32.whl", hash = "sha256:19a4b72a6ae5bb467fea018b825f0a7d917789bcfe893e53f15c92805d187294"},
    {file = "bcrypt-3.1.7-cp37-cp37m-win_amd64.whl", hash = "sha256:ff032765bb8716d9387fd5376d987a937254b0619eff0972779515b5c98820bc"},
    {file = "bcrypt-3.1.7-cp38-cp38-win32.whl", hash = "sha256:ce4e4f0deb51d38b1611a27f330426154f2980e66582dc5f438aad38b5f24fc1"},
    {file = "bcrypt-3.1.7-cp38-cp38-win_amd64.whl", hash = "sha256:6305557019906466fc42dbc53b46da004e72fd7a551c044a827e572c82191752"},
    {file = "bcrypt-3.1.7.tar.gz", hash = "sha256:0b0069c752ec14172c5f78208f1863d7ad6755a6fae6fe76ec2c80d13be41e42"},
]
black = [
    {file = "black-20.8b1-py3-none-any.whl", hash = "sha256:70b62ef1527c950db59062cda342ea224d772abdf6adc58b86a45421bab20a6b"},
    {file = "black-20.8b1.tar.gz", hash = "sha256:1c02557aa099101b9d21496f8a914e9ed2222ef70336404eeeac8edba836fbea"},
]
certifi = [
    {file = "certifi-2021.5.30-py2.py3-none-any.whl", hash = "sha256:50b1e4f8446b06f41be7dd6338db18e0990601dce795c2b1686458aa7e8fa7d8"},
    {file = "certifi-2021.5.30.tar.gz", hash = "sha256:2bbf76fd432960138b3ef6dda3dde0544f27cbf8546c458e60baf371917ba9ee"},
]
cffi = [
    {file = "cffi-1.14.5-cp27-cp27m-macosx_10_9_x86_64.whl", hash = "sha256:bb89f306e5da99f4d922728ddcd6f7fcebb3241fc40edebcb7284d7514741991"},
    {file = "cffi-1.14.5-cp27-cp27m-manylinux1_i686.whl", hash = "sha256:34eff4b97f3d982fb93e2831e6750127d1355a923ebaeeb565407b3d2f8d41a1"},
    {file = "cffi-1.14.5-cp27-cp27m-manylinux1_x86_64.whl", hash = "sha256:99cd03ae7988a93dd00bcd9d0b75e1f6c426063d6f03d2f90b89e29b25b82dfa"},
    {file = "cffi-1.14.5-cp27-cp27m-win32.whl", hash = "sha256:65fa59693c62cf06e45ddbb822165394a288edce9e276647f0046e1ec26920f3"},
    {file = "cffi-1.14.5-cp27-cp27m-win_amd64.whl", hash = "sha256:51182f8927c5af975fece87b1b369f722c570fe169f9880764b1ee3bca8347b5"},
    {file = "cffi-1.14.5-cp27-cp27mu-manylinux1_i686.whl", hash = "sha256:43e0b9d9e2c9e5d152946b9c5fe062c151614b262fda2e7b201204de0b99e482"},
    {file = "cffi-1.14.5-cp27-cp27mu-manylinux1_x86_64.whl", hash = "sha256:cbde590d4faaa07c72bf979734738f328d239913ba3e043b1e98fe9a39f8b2b6"},
    {file = "cffi-1.14.5-cp35-cp35m-macosx_10_9_x86_64.whl", hash = "sha256:5de7970188bb46b7bf9858eb6890aad302577a5f6f75091fd7cdd3ef13ef3045"},
    {file = "cffi-1.14.5-cp35-cp35m-manylinux1_i686.whl", hash = "sha256:a465da611f6fa124963b91bf432d960a555563efe4ed1cc403ba5077b15370aa"},
    {file = "cffi-1.14.5-cp35-cp35m-manylinux1_x86_64.whl", hash = "sha256:d42b11d692e11b6634f7613ad8df5d6d5f8875f5d48939520d351007b3c13406"},
    {file = "cffi-1.14.5-cp35-cp35m-win32.whl", hash = "sha256:72d8d3ef52c208ee1c7b2e341f7d71c6fd3157138abf1a95166e6165dd5d4369"},
    {file = "cffi-1.14.5-cp35-cp35m-win_amd64.whl", hash = "sha256:29314480e958fd8aab22e4a58b355b629c59bf5f2ac2492b61e3dc06d8c7a315"},
    {file = "cffi-1.14.5-cp36-cp36m-macosx_10_9_x86_64.whl", hash = "sha256:3d3dd4c9e559eb172ecf00a2a7517e97d1e96de2a5e610bd9b68cea3925b4892"},
    {file = "cffi-1.14.5-cp36-cp36m-manylinux1_i686.whl", hash = "sha256:48e1c69bbacfc3d932221851b39d49e81567a4d4aac3b21258d9c24578280058"},
    {file = "cffi-1.14.5-cp36-cp36m-manylinux1_x86_64.whl", hash = "sha256:69e395c24fc60aad6bb4fa7e583698ea6cc684648e1ffb7fe85e3c1ca131a7d5"},
    {file = "cffi-1.14.5-cp36-cp36m-manylinux2014_aarch64.whl", hash = "sha256:9e93e79c2551ff263400e1e4be085a1210e12073a31c2011dbbda14bda0c6132"},
    {file = "cffi-1.14.5-cp36-cp36m-win32.whl", hash = "sha256:58e3f59d583d413809d60779492342801d6e82fefb89c86a38e040c16883be53"},
    {file = "cffi-1.14.5-cp36-cp36m-win_amd64.whl", hash = "sha256:005a36f41773e148deac64b08f233873a4d0c18b053d37da83f6af4d9087b813"},
    {file = "cffi-1.14.5-cp37-cp37m-macosx_10_9_x86_64.whl", hash = "sha256:2894f2df484ff56d717bead0a5c2abb6b9d2bf26d6960c4604d5c48bbc30ee73"},
    {file = "cffi-1.14.5-cp37-cp37m-manylinux1_i686.whl", hash = "sha256:0857f0ae312d855239a55c81ef453ee8fd24136eaba8e87a2eceba644c0d4c06"},
    {file = "cffi-1.14.5-cp37-cp37m-manylinux1_x86_64.whl", hash = "sha256:cd2868886d547469123fadc46eac7ea5253ea7fcb139f12e1dfc2bbd406427d1"},
    {file = "cffi-1.14.5-cp37-cp37m-manylinux2014_aarch64.whl", hash = "sha256:35f27e6eb43380fa080dccf676dece30bef72e4a67617ffda586641cd4508d49"},
    {file = "cffi-1.14.5-cp37-cp37m-win32.whl", hash = "sha256:9ff227395193126d82e60319a673a037d5de84633f11279e336f9c0f189ecc62"},
    {file = "cffi-1.14.5-cp37-cp37m-win_amd64.whl", hash = "sha256:9cf8022fb8d07a97c178b02327b284521c7708d7c71a9c9c355c178ac4bbd3d4"},
    {file = "cffi-1.14.5-cp38-cp38-macosx_10_9_x86_64.whl", hash = "sha256:8b198cec6c72df5289c05b05b8b0969819783f9418e0409865dac47288d2a053"},
    {file = "cffi-1.14.5-cp38-cp38-manylinux1_i686.whl", hash = "sha256:ad17025d226ee5beec591b52800c11680fca3df50b8b29fe51d882576e039ee0"},
    {file = "cffi-1.14.5-cp38-cp38-manylinux1_x86_64.whl", hash = "sha256:6c97d7350133666fbb5cf4abdc1178c812cb205dc6f41d174a7b0f18fb93337e"},
    {file = "cffi-1.14.5-cp38-cp38-manylinux2014_aarch64.whl", hash = "sha256:8ae6299f6c68de06f136f1f9e69458eae58f1dacf10af5c17353eae03aa0d827"},
    {file = "cffi-1.14.5-cp38-cp38-win32.whl", hash = "sha256:b85eb46a81787c50650f2392b9b4ef23e1f126313b9e0e9013b35c15e4288e2e"},
    {file = "cffi-1.14.5-cp38-cp38-win_amd64.whl", hash = "sha256:1f436816fc868b098b0d63b8920de7d208c90a67212546d02f84fe78a9c26396"},
    {file = "cffi-1.14.5-cp39-cp39-macosx_10_9_x86_64.whl", hash = "sha256:1071534bbbf8cbb31b498d5d9db0f274f2f7a865adca4ae429e147ba40f73dea"},
    {file = "cffi-1.14.5-cp39-cp39-manylinux1_i686.whl", hash = "sha256:9de2e279153a443c656f2defd67769e6d1e4163952b3c622dcea5b08a6405322"},
    {file = "cffi-1.14.5-cp39-cp39-manylinux1_x86_64.whl", hash = "sha256:6e4714cc64f474e4d6e37cfff31a814b509a35cb17de4fb1999907575684479c"},
    {file = "cffi-1.14.5-cp39-cp39-manylinux2014_aarch64.whl", hash = "sha256:158d0d15119b4b7ff6b926536763dc0714313aa59e320ddf787502c70c4d4bee"},
    {file = "cffi-1.14.5-cp39-cp39-win32.whl", hash = "sha256:afb29c1ba2e5a3736f1c301d9d0abe3ec8b86957d04ddfa9d7a6a42b9367e396"},
    {file = "cffi-1.14.5-cp39-cp39-win_amd64.whl", hash = "sha256:f2d45f97ab6bb54753eab54fffe75aaf3de4ff2341c9daee1987ee1837636f1d"},
    {file = "cffi-1.14.5.tar.gz", hash = "sha256:fd78e5fee591709f32ef6edb9a015b4aa1a5022598e36227500c8f4e02328d9c"},
]
chardet = [
    {file = "chardet-4.0.0-py2.py3-none-any.whl", hash = "sha256:f864054d66fd9118f2e67044ac8981a54775ec5b67aed0441892edb553d21da5"},
    {file = "chardet-4.0.0.tar.gz", hash = "sha256:0d6f53a15db4120f2b08c94f11e7d93d2c911ee118b6b30a04ec3ee8310179fa"},
]
click = [
    {file = "click-8.0.1-py3-none-any.whl", hash = "sha256:fba402a4a47334742d782209a7c79bc448911afe1149d07bdabdf480b3e2f4b6"},
    {file = "click-8.0.1.tar.gz", hash = "sha256:8c04c11192119b1ef78ea049e0a6f0463e4c48ef00a30160c704337586f3ad7a"},
]
colorama = [
    {file = "colorama-0.4.4-py2.py3-none-any.whl", hash = "sha256:9f47eda37229f68eee03b24b9748937c7dc3868f906e8ba69fbcbdd3bc5dc3e2"},
    {file = "colorama-0.4.4.tar.gz", hash = "sha256:5941b2b48a20143d2267e95b1c2a7603ce057ee39fd88e7329b0c292aa16869b"},
]
colorful = [
    {file = "colorful-0.5.4-py2.py3-none-any.whl", hash = "sha256:8d264b52a39aae4c0ba3e2a46afbaec81b0559a99be0d2cfe2aba4cf94531348"},
    {file = "colorful-0.5.4.tar.gz", hash = "sha256:86848ad4e2eda60cd2519d8698945d22f6f6551e23e95f3f14dfbb60997807ea"},
]
cryptography = [
    {file = "cryptography-3.2.1-cp27-cp27m-macosx_10_10_x86_64.whl", hash = "sha256:6dc59630ecce8c1f558277ceb212c751d6730bd12c80ea96b4ac65637c4f55e7"},
    {file = "cryptography-3.2.1-cp27-cp27m-manylinux1_x86_64.whl", hash = "sha256:75e8e6684cf0034f6bf2a97095cb95f81537b12b36a8fedf06e73050bb171c2d"},
    {file = "cryptography-3.2.1-cp27-cp27m-manylinux2010_x86_64.whl", hash = "sha256:4e7268a0ca14536fecfdf2b00297d4e407da904718658c1ff1961c713f90fd33"},
    {file = "cryptography-3.2.1-cp27-cp27m-win32.whl", hash = "sha256:7117319b44ed1842c617d0a452383a5a052ec6aa726dfbaffa8b94c910444297"},
    {file = "cryptography-3.2.1-cp27-cp27m-win_amd64.whl", hash = "sha256:a733671100cd26d816eed39507e585c156e4498293a907029969234e5e634bc4"},
    {file = "cryptography-3.2.1-cp27-cp27mu-manylinux1_x86_64.whl", hash = "sha256:a75f306a16d9f9afebfbedc41c8c2351d8e61e818ba6b4c40815e2b5740bb6b8"},
    {file = "cryptography-3.2.1-cp27-cp27mu-manylinux2010_x86_64.whl", hash = "sha256:5849d59358547bf789ee7e0d7a9036b2d29e9a4ddf1ce5e06bb45634f995c53e"},
    {file = "cryptography-3.2.1-cp35-abi3-macosx_10_10_x86_64.whl", hash = "sha256:bd717aa029217b8ef94a7d21632a3bb5a4e7218a4513d2521c2a2fd63011e98b"},
    {file = "cryptography-3.2.1-cp35-abi3-manylinux1_x86_64.whl", hash = "sha256:efe15aca4f64f3a7ea0c09c87826490e50ed166ce67368a68f315ea0807a20df"},
    {file = "cryptography-3.2.1-cp35-abi3-manylinux2010_x86_64.whl", hash = "sha256:32434673d8505b42c0de4de86da8c1620651abd24afe91ae0335597683ed1b77"},
    {file = "cryptography-3.2.1-cp35-abi3-manylinux2014_aarch64.whl", hash = "sha256:7b8d9d8d3a9bd240f453342981f765346c87ade811519f98664519696f8e6ab7"},
    {file = "cryptography-3.2.1-cp35-cp35m-win32.whl", hash = "sha256:d3545829ab42a66b84a9aaabf216a4dce7f16dbc76eb69be5c302ed6b8f4a29b"},
    {file = "cryptography-3.2.1-cp35-cp35m-win_amd64.whl", hash = "sha256:a4e27ed0b2504195f855b52052eadcc9795c59909c9d84314c5408687f933fc7"},
    {file = "cryptography-3.2.1-cp36-abi3-win32.whl", hash = "sha256:13b88a0bd044b4eae1ef40e265d006e34dbcde0c2f1e15eb9896501b2d8f6c6f"},
    {file = "cryptography-3.2.1-cp36-abi3-win_amd64.whl", hash = "sha256:07ca431b788249af92764e3be9a488aa1d39a0bc3be313d826bbec690417e538"},
    {file = "cryptography-3.2.1-cp36-cp36m-win32.whl", hash = "sha256:a035a10686532b0587d58a606004aa20ad895c60c4d029afa245802347fab57b"},
    {file = "cryptography-3.2.1-cp36-cp36m-win_amd64.whl", hash = "sha256:d26a2557d8f9122f9bf445fc7034242f4375bd4e95ecda007667540270965b13"},
    {file = "cryptography-3.2.1-cp37-cp37m-win32.whl", hash = "sha256:545a8550782dda68f8cdc75a6e3bf252017aa8f75f19f5a9ca940772fc0cb56e"},
    {file = "cryptography-3.2.1-cp37-cp37m-win_amd64.whl", hash = "sha256:55d0b896631412b6f0c7de56e12eb3e261ac347fbaa5d5e705291a9016e5f8cb"},
    {file = "cryptography-3.2.1-cp38-cp38-win32.whl", hash = "sha256:3cd75a683b15576cfc822c7c5742b3276e50b21a06672dc3a800a2d5da4ecd1b"},
    {file = "cryptography-3.2.1-cp38-cp38-win_amd64.whl", hash = "sha256:d25cecbac20713a7c3bc544372d42d8eafa89799f492a43b79e1dfd650484851"},
    {file = "cryptography-3.2.1.tar.gz", hash = "sha256:d3d5e10be0cf2a12214ddee45c6bd203dab435e3d83b4560c03066eda600bfe3"},
]
dataclasses = [
    {file = "dataclasses-0.8-py3-none-any.whl", hash = "sha256:0201d89fa866f68c8ebd9d08ee6ff50c0b255f8ec63a71c16fda7af82bb887bf"},
    {file = "dataclasses-0.8.tar.gz", hash = "sha256:8479067f342acf957dc82ec415d355ab5edb7e7646b90dc6e2fd1d96ad084c97"},
]
defusedxml = [
    {file = "defusedxml-0.6.0-py2.py3-none-any.whl", hash = "sha256:6687150770438374ab581bb7a1b327a847dd9c5749e396102de3fad4e8a3ef93"},
    {file = "defusedxml-0.6.0.tar.gz", hash = "sha256:f684034d135af4c6cbb949b8a4d2ed61634515257a67299e5f940fbaa34377f5"},
]
deprecated = [
    {file = "Deprecated-1.2.12-py2.py3-none-any.whl", hash = "sha256:08452d69b6b5bc66e8330adde0a4f8642e969b9e1702904d137eeb29c8ffc771"},
    {file = "Deprecated-1.2.12.tar.gz", hash = "sha256:6d2de2de7931a968874481ef30208fd4e08da39177d61d3d4ebdf4366e7dbca1"},
]
idna = [
    {file = "idna-2.10-py2.py3-none-any.whl", hash = "sha256:b97d804b1e9b523befed77c48dacec60e6dcb0b5391d57af6a65a312a90648c0"},
    {file = "idna-2.10.tar.gz", hash = "sha256:b307872f855b18632ce0c21c5e45be78c0ea7ae4c15c828c20788b26921eb3f6"},
]
importlib-metadata = [
    {file = "importlib_metadata-4.6.0-py3-none-any.whl", hash = "sha256:c6513572926a96458f8c8f725bf0e00108fba0c9583ade9bd15b869c9d726e33"},
    {file = "importlib_metadata-4.6.0.tar.gz", hash = "sha256:4a5611fea3768d3d967c447ab4e93f567d95db92225b43b7b238dbfb855d70bb"},
]
isort = [
    {file = "isort-4.3.21-py2.py3-none-any.whl", hash = "sha256:6e811fcb295968434526407adb8796944f1988c5b65e8139058f2014cbe100fd"},
    {file = "isort-4.3.21.tar.gz", hash = "sha256:54da7e92468955c4fceacd0c86bd0ec997b0e1ee80d97f67c35a78b719dccab1"},
]
lazy-object-proxy = [
    {file = "lazy-object-proxy-1.4.3.tar.gz", hash = "sha256:f3900e8a5de27447acbf900b4750b0ddfd7ec1ea7fbaf11dfa911141bc522af0"},
    {file = "lazy_object_proxy-1.4.3-cp27-cp27m-macosx_10_13_x86_64.whl", hash = "sha256:a2238e9d1bb71a56cd710611a1614d1194dc10a175c1e08d75e1a7bcc250d442"},
    {file = "lazy_object_proxy-1.4.3-cp27-cp27m-win32.whl", hash = "sha256:efa1909120ce98bbb3777e8b6f92237f5d5c8ea6758efea36a473e1d38f7d3e4"},
    {file = "lazy_object_proxy-1.4.3-cp27-cp27m-win_amd64.whl", hash = "sha256:4677f594e474c91da97f489fea5b7daa17b5517190899cf213697e48d3902f5a"},
    {file = "lazy_object_proxy-1.4.3-cp27-cp27mu-manylinux1_x86_64.whl", hash = "sha256:0c4b206227a8097f05c4dbdd323c50edf81f15db3b8dc064d08c62d37e1a504d"},
    {file = "lazy_object_proxy-1.4.3-cp34-cp34m-manylinux1_x86_64.whl", hash = "sha256:d945239a5639b3ff35b70a88c5f2f491913eb94871780ebfabb2568bd58afc5a"},
    {file = "lazy_object_proxy-1.4.3-cp34-cp34m-win32.whl", hash = "sha256:9651375199045a358eb6741df3e02a651e0330be090b3bc79f6d0de31a80ec3e"},
    {file = "lazy_object_proxy-1.4.3-cp34-cp34m-win_amd64.whl", hash = "sha256:eba7011090323c1dadf18b3b689845fd96a61ba0a1dfbd7f24b921398affc357"},
    {file = "lazy_object_proxy-1.4.3-cp35-cp35m-manylinux1_x86_64.whl", hash = "sha256:48dab84ebd4831077b150572aec802f303117c8cc5c871e182447281ebf3ac50"},
    {file = "lazy_object_proxy-1.4.3-cp35-cp35m-win32.whl", hash = "sha256:ca0a928a3ddbc5725be2dd1cf895ec0a254798915fb3a36af0964a0a4149e3db"},
    {file = "lazy_object_proxy-1.4.3-cp35-cp35m-win_amd64.whl", hash = "sha256:194d092e6f246b906e8f70884e620e459fc54db3259e60cf69a4d66c3fda3449"},
    {file = "lazy_object_proxy-1.4.3-cp36-cp36m-manylinux1_x86_64.whl", hash = "sha256:97bb5884f6f1cdce0099f86b907aa41c970c3c672ac8b9c8352789e103cf3156"},
    {file = "lazy_object_proxy-1.4.3-cp36-cp36m-win32.whl", hash = "sha256:cb2c7c57005a6804ab66f106ceb8482da55f5314b7fcb06551db1edae4ad1531"},
    {file = "lazy_object_proxy-1.4.3-cp36-cp36m-win_amd64.whl", hash = "sha256:8d859b89baf8ef7f8bc6b00aa20316483d67f0b1cbf422f5b4dc56701c8f2ffb"},
    {file = "lazy_object_proxy-1.4.3-cp37-cp37m-macosx_10_13_x86_64.whl", hash = "sha256:1be7e4c9f96948003609aa6c974ae59830a6baecc5376c25c92d7d697e684c08"},
    {file = "lazy_object_proxy-1.4.3-cp37-cp37m-manylinux1_x86_64.whl", hash = "sha256:d74bb8693bf9cf75ac3b47a54d716bbb1a92648d5f781fc799347cfc95952383"},
    {file = "lazy_object_proxy-1.4.3-cp37-cp37m-win32.whl", hash = "sha256:9b15f3f4c0f35727d3a0fba4b770b3c4ebbb1fa907dbcc046a1d2799f3edd142"},
    {file = "lazy_object_proxy-1.4.3-cp37-cp37m-win_amd64.whl", hash = "sha256:9254f4358b9b541e3441b007a0ea0764b9d056afdeafc1a5569eee1cc6c1b9ea"},
    {file = "lazy_object_proxy-1.4.3-cp38-cp38-manylinux1_x86_64.whl", hash = "sha256:a6ae12d08c0bf9909ce12385803a543bfe99b95fe01e752536a60af2b7797c62"},
    {file = "lazy_object_proxy-1.4.3-cp38-cp38-win32.whl", hash = "sha256:5541cada25cd173702dbd99f8e22434105456314462326f06dba3e180f203dfd"},
    {file = "lazy_object_proxy-1.4.3-cp38-cp38-win_amd64.whl", hash = "sha256:59f79fef100b09564bc2df42ea2d8d21a64fdcda64979c0fa3db7bdaabaf6239"},
]
lxml = [
    {file = "lxml-4.6.3-cp27-cp27m-macosx_10_9_x86_64.whl", hash = "sha256:df7c53783a46febb0e70f6b05df2ba104610f2fb0d27023409734a3ecbb78fb2"},
    {file = "lxml-4.6.3-cp27-cp27m-manylinux1_i686.whl", hash = "sha256:1b7584d421d254ab86d4f0b13ec662a9014397678a7c4265a02a6d7c2b18a75f"},
    {file = "lxml-4.6.3-cp27-cp27m-manylinux1_x86_64.whl", hash = "sha256:079f3ae844f38982d156efce585bc540c16a926d4436712cf4baee0cce487a3d"},
    {file = "lxml-4.6.3-cp27-cp27m-win32.whl", hash = "sha256:bc4313cbeb0e7a416a488d72f9680fffffc645f8a838bd2193809881c67dd106"},
    {file = "lxml-4.6.3-cp27-cp27m-win_amd64.whl", hash = "sha256:8157dadbb09a34a6bd95a50690595e1fa0af1a99445e2744110e3dca7831c4ee"},
    {file = "lxml-4.6.3-cp27-cp27mu-manylinux1_i686.whl", hash = "sha256:7728e05c35412ba36d3e9795ae8995e3c86958179c9770e65558ec3fdfd3724f"},
    {file = "lxml-4.6.3-cp27-cp27mu-manylinux1_x86_64.whl", hash = "sha256:4bff24dfeea62f2e56f5bab929b4428ae6caba2d1eea0c2d6eb618e30a71e6d4"},
    {file = "lxml-4.6.3-cp35-cp35m-manylinux1_i686.whl", hash = "sha256:74f7d8d439b18fa4c385f3f5dfd11144bb87c1da034a466c5b5577d23a1d9b51"},
    {file = "lxml-4.6.3-cp35-cp35m-manylinux1_x86_64.whl", hash = "sha256:f90ba11136bfdd25cae3951af8da2e95121c9b9b93727b1b896e3fa105b2f586"},
    {file = "lxml-4.6.3-cp35-cp35m-win32.whl", hash = "sha256:f2380a6376dfa090227b663f9678150ef27543483055cc327555fb592c5967e2"},
    {file = "lxml-4.6.3-cp35-cp35m-win_amd64.whl", hash = "sha256:c4f05c5a7c49d2fb70223d0d5bcfbe474cf928310ac9fa6a7c6dddc831d0b1d4"},
    {file = "lxml-4.6.3-cp36-cp36m-macosx_10_9_x86_64.whl", hash = "sha256:d2e35d7bf1c1ac8c538f88d26b396e73dd81440d59c1ef8522e1ea77b345ede4"},
    {file = "lxml-4.6.3-cp36-cp36m-manylinux1_i686.whl", hash = "sha256:289e9ca1a9287f08daaf796d96e06cb2bc2958891d7911ac7cae1c5f9e1e0ee3"},
    {file = "lxml-4.6.3-cp36-cp36m-manylinux1_x86_64.whl", hash = "sha256:bccbfc27563652de7dc9bdc595cb25e90b59c5f8e23e806ed0fd623755b6565d"},
    {file = "lxml-4.6.3-cp36-cp36m-manylinux2014_aarch64.whl", hash = "sha256:820628b7b3135403540202e60551e741f9b6d3304371712521be939470b454ec"},
    {file = "lxml-4.6.3-cp36-cp36m-win32.whl", hash = "sha256:5a0a14e264069c03e46f926be0d8919f4105c1623d620e7ec0e612a2e9bf1c04"},
    {file = "lxml-4.6.3-cp36-cp36m-win_amd64.whl", hash = "sha256:92e821e43ad382332eade6812e298dc9701c75fe289f2a2d39c7960b43d1e92a"},
    {file = "lxml-4.6.3-cp37-cp37m-macosx_10_9_x86_64.whl", hash = "sha256:efd7a09678fd8b53117f6bae4fa3825e0a22b03ef0a932e070c0bdbb3a35e654"},
    {file = "lxml-4.6.3-cp37-cp37m-manylinux1_i686.whl", hash = "sha256:efac139c3f0bf4f0939f9375af4b02c5ad83a622de52d6dfa8e438e8e01d0eb0"},
    {file = "lxml-4.6.3-cp37-cp37m-manylinux1_x86_64.whl", hash = "sha256:0fbcf5565ac01dff87cbfc0ff323515c823081c5777a9fc7703ff58388c258c3"},
    {file = "lxml-4.6.3-cp37-cp37m-manylinux2014_aarch64.whl", hash = "sha256:122fba10466c7bd4178b07dba427aa516286b846b2cbd6f6169141917283aae2"},
    {file = "lxml-4.6.3-cp37-cp37m-win32.whl", hash = "sha256:3439c71103ef0e904ea0a1901611863e51f50b5cd5e8654a151740fde5e1cade"},
    {file = "lxml-4.6.3-cp37-cp37m-win_amd64.whl", hash = "sha256:4289728b5e2000a4ad4ab8da6e1db2e093c63c08bdc0414799ee776a3f78da4b"},
    {file = "lxml-4.6.3-cp38-cp38-macosx_10_9_x86_64.whl", hash = "sha256:b007cbb845b28db4fb8b6a5cdcbf65bacb16a8bd328b53cbc0698688a68e1caa"},
    {file = "lxml-4.6.3-cp38-cp38-manylinux1_i686.whl", hash = "sha256:76fa7b1362d19f8fbd3e75fe2fb7c79359b0af8747e6f7141c338f0bee2f871a"},
    {file = "lxml-4.6.3-cp38-cp38-manylinux1_x86_64.whl", hash = "sha256:26e761ab5b07adf5f555ee82fb4bfc35bf93750499c6c7614bd64d12aaa67927"},
    {file = "lxml-4.6.3-cp38-cp38-manylinux2014_aarch64.whl", hash = "sha256:66e575c62792c3f9ca47cb8b6fab9e35bab91360c783d1606f758761810c9791"},
    {file = "lxml-4.6.3-cp38-cp38-win32.whl", hash = "sha256:89b8b22a5ff72d89d48d0e62abb14340d9e99fd637d046c27b8b257a01ffbe28"},
    {file = "lxml-4.6.3-cp38-cp38-win_amd64.whl", hash = "sha256:2a9d50e69aac3ebee695424f7dbd7b8c6d6eb7de2a2eb6b0f6c7db6aa41e02b7"},
    {file = "lxml-4.6.3-cp39-cp39-macosx_10_9_x86_64.whl", hash = "sha256:ce256aaa50f6cc9a649c51be3cd4ff142d67295bfc4f490c9134d0f9f6d58ef0"},
    {file = "lxml-4.6.3-cp39-cp39-manylinux1_i686.whl", hash = "sha256:7610b8c31688f0b1be0ef882889817939490a36d0ee880ea562a4e1399c447a1"},
    {file = "lxml-4.6.3-cp39-cp39-manylinux1_x86_64.whl", hash = "sha256:f8380c03e45cf09f8557bdaa41e1fa7c81f3ae22828e1db470ab2a6c96d8bc23"},
    {file = "lxml-4.6.3-cp39-cp39-manylinux2014_aarch64.whl", hash = "sha256:884ab9b29feaca361f7f88d811b1eea9bfca36cf3da27768d28ad45c3ee6f969"},
    {file = "lxml-4.6.3-cp39-cp39-win32.whl", hash = "sha256:33bb934a044cf32157c12bfcfbb6649807da20aa92c062ef51903415c704704f"},
    {file = "lxml-4.6.3-cp39-cp39-win_amd64.whl", hash = "sha256:542d454665a3e277f76954418124d67516c5f88e51a900365ed54a9806122b83"},
    {file = "lxml-4.6.3.tar.gz", hash = "sha256:39b78571b3b30645ac77b95f7c69d1bffc4cf8c3b157c435a34da72e78c82468"},
]
mccabe = [
    {file = "mccabe-0.6.1-py2.py3-none-any.whl", hash = "sha256:ab8a6258860da4b6677da4bd2fe5dc2c659cff31b3ee4f7f5d64e79735b80d42"},
    {file = "mccabe-0.6.1.tar.gz", hash = "sha256:dd8d182285a0fe56bace7f45b5e7d1a6ebcbf524e8f3bd87eb0f125271b8831f"},
]
mypy-extensions = [
    {file = "mypy_extensions-0.4.3-py2.py3-none-any.whl", hash = "sha256:090fedd75945a69ae91ce1303b5824f428daf5a028d2f6ab8a299250a846f15d"},
    {file = "mypy_extensions-0.4.3.tar.gz", hash = "sha256:2d82818f5bb3e369420cb3c4060a7970edba416647068eb4c5343488a6c604a8"},
]
ospd = [
    {file = "ospd-20.8.3-py3-none-any.whl", hash = "sha256:621182ace335c9c836583bc737c60f463718935b624dbf326435f60736d392fb"},
    {file = "ospd-20.8.3.tar.gz", hash = "sha256:a4ebd66a3de56230fa5bdad14eca8ea3fa9a387e4f911edbeca2a5adb88b2c63"},
]
packaging = [
    {file = "packaging-20.9-py2.py3-none-any.whl", hash = "sha256:67714da7f7bc052e064859c05c595155bd1ee9f69f76557e21f051443c20947a"},
    {file = "packaging-20.9.tar.gz", hash = "sha256:5b327ac1320dc863dca72f4514ecc086f31186744b84a230374cc1fd776feae5"},
]
paramiko = [
    {file = "paramiko-2.7.2-py2.py3-none-any.whl", hash = "sha256:4f3e316fef2ac628b05097a637af35685183111d4bc1b5979bd397c2ab7b5898"},
    {file = "paramiko-2.7.2.tar.gz", hash = "sha256:7f36f4ba2c0d81d219f4595e35f70d56cc94f9ac40a6acdf51d6ca210ce65035"},
]
pathspec = [
    {file = "pathspec-0.8.1-py2.py3-none-any.whl", hash = "sha256:aa0cb481c4041bf52ffa7b0d8fa6cd3e88a2ca4879c533c9153882ee2556790d"},
    {file = "pathspec-0.8.1.tar.gz", hash = "sha256:86379d6b86d75816baba717e64b1a3a3469deb93bb76d613c9ce79edc5cb68fd"},
]
pontos = [
<<<<<<< HEAD
    {file = "pontos-21.6.12-py3-none-any.whl", hash = "sha256:08a44b09ee91df311aa3f76e3f8eb25917e33012b73d81f630d38c9cde30a34f"},
    {file = "pontos-21.6.12.tar.gz", hash = "sha256:ea66ff17236404569573c80422bf554f9900d1e1c419ef4af4abe93fb8f8af8f"},
=======
    {file = "pontos-21.6.13-py3-none-any.whl", hash = "sha256:aa377fa3ffc209dee17563f4b5a31d80de43c60caf01511f4ae6110ad50d979c"},
    {file = "pontos-21.6.13.tar.gz", hash = "sha256:cc314772dbc18f029f00f90922bfa570d21497ab9537657d65ea55e72e75087e"},
>>>>>>> 87ea959c
]
psutil = [
    {file = "psutil-5.8.0-cp27-cp27m-macosx_10_9_x86_64.whl", hash = "sha256:0066a82f7b1b37d334e68697faba68e5ad5e858279fd6351c8ca6024e8d6ba64"},
    {file = "psutil-5.8.0-cp27-cp27m-manylinux2010_i686.whl", hash = "sha256:0ae6f386d8d297177fd288be6e8d1afc05966878704dad9847719650e44fc49c"},
    {file = "psutil-5.8.0-cp27-cp27m-manylinux2010_x86_64.whl", hash = "sha256:12d844996d6c2b1d3881cfa6fa201fd635971869a9da945cf6756105af73d2df"},
    {file = "psutil-5.8.0-cp27-cp27mu-manylinux2010_i686.whl", hash = "sha256:02b8292609b1f7fcb34173b25e48d0da8667bc85f81d7476584d889c6e0f2131"},
    {file = "psutil-5.8.0-cp27-cp27mu-manylinux2010_x86_64.whl", hash = "sha256:6ffe81843131ee0ffa02c317186ed1e759a145267d54fdef1bc4ea5f5931ab60"},
    {file = "psutil-5.8.0-cp27-none-win32.whl", hash = "sha256:ea313bb02e5e25224e518e4352af4bf5e062755160f77e4b1767dd5ccb65f876"},
    {file = "psutil-5.8.0-cp27-none-win_amd64.whl", hash = "sha256:5da29e394bdedd9144c7331192e20c1f79283fb03b06e6abd3a8ae45ffecee65"},
    {file = "psutil-5.8.0-cp36-cp36m-macosx_10_9_x86_64.whl", hash = "sha256:74fb2557d1430fff18ff0d72613c5ca30c45cdbfcddd6a5773e9fc1fe9364be8"},
    {file = "psutil-5.8.0-cp36-cp36m-manylinux2010_i686.whl", hash = "sha256:74f2d0be88db96ada78756cb3a3e1b107ce8ab79f65aa885f76d7664e56928f6"},
    {file = "psutil-5.8.0-cp36-cp36m-manylinux2010_x86_64.whl", hash = "sha256:99de3e8739258b3c3e8669cb9757c9a861b2a25ad0955f8e53ac662d66de61ac"},
    {file = "psutil-5.8.0-cp36-cp36m-win32.whl", hash = "sha256:36b3b6c9e2a34b7d7fbae330a85bf72c30b1c827a4366a07443fc4b6270449e2"},
    {file = "psutil-5.8.0-cp36-cp36m-win_amd64.whl", hash = "sha256:52de075468cd394ac98c66f9ca33b2f54ae1d9bff1ef6b67a212ee8f639ec06d"},
    {file = "psutil-5.8.0-cp37-cp37m-macosx_10_9_x86_64.whl", hash = "sha256:c6a5fd10ce6b6344e616cf01cc5b849fa8103fbb5ba507b6b2dee4c11e84c935"},
    {file = "psutil-5.8.0-cp37-cp37m-manylinux2010_i686.whl", hash = "sha256:61f05864b42fedc0771d6d8e49c35f07efd209ade09a5afe6a5059e7bb7bf83d"},
    {file = "psutil-5.8.0-cp37-cp37m-manylinux2010_x86_64.whl", hash = "sha256:0dd4465a039d343925cdc29023bb6960ccf4e74a65ad53e768403746a9207023"},
    {file = "psutil-5.8.0-cp37-cp37m-win32.whl", hash = "sha256:1bff0d07e76114ec24ee32e7f7f8d0c4b0514b3fae93e3d2aaafd65d22502394"},
    {file = "psutil-5.8.0-cp37-cp37m-win_amd64.whl", hash = "sha256:fcc01e900c1d7bee2a37e5d6e4f9194760a93597c97fee89c4ae51701de03563"},
    {file = "psutil-5.8.0-cp38-cp38-macosx_10_9_x86_64.whl", hash = "sha256:6223d07a1ae93f86451d0198a0c361032c4c93ebd4bf6d25e2fb3edfad9571ef"},
    {file = "psutil-5.8.0-cp38-cp38-manylinux2010_i686.whl", hash = "sha256:d225cd8319aa1d3c85bf195c4e07d17d3cd68636b8fc97e6cf198f782f99af28"},
    {file = "psutil-5.8.0-cp38-cp38-manylinux2010_x86_64.whl", hash = "sha256:28ff7c95293ae74bf1ca1a79e8805fcde005c18a122ca983abf676ea3466362b"},
    {file = "psutil-5.8.0-cp38-cp38-win32.whl", hash = "sha256:ce8b867423291cb65cfc6d9c4955ee9bfc1e21fe03bb50e177f2b957f1c2469d"},
    {file = "psutil-5.8.0-cp38-cp38-win_amd64.whl", hash = "sha256:90f31c34d25b1b3ed6c40cdd34ff122b1887a825297c017e4cbd6796dd8b672d"},
    {file = "psutil-5.8.0-cp39-cp39-macosx_10_9_x86_64.whl", hash = "sha256:6323d5d845c2785efb20aded4726636546b26d3b577aded22492908f7c1bdda7"},
    {file = "psutil-5.8.0-cp39-cp39-manylinux2010_i686.whl", hash = "sha256:245b5509968ac0bd179287d91210cd3f37add77dad385ef238b275bad35fa1c4"},
    {file = "psutil-5.8.0-cp39-cp39-manylinux2010_x86_64.whl", hash = "sha256:90d4091c2d30ddd0a03e0b97e6a33a48628469b99585e2ad6bf21f17423b112b"},
    {file = "psutil-5.8.0-cp39-cp39-win32.whl", hash = "sha256:ea372bcc129394485824ae3e3ddabe67dc0b118d262c568b4d2602a7070afdb0"},
    {file = "psutil-5.8.0-cp39-cp39-win_amd64.whl", hash = "sha256:f4634b033faf0d968bb9220dd1c793b897ab7f1189956e1aa9eae752527127d3"},
    {file = "psutil-5.8.0.tar.gz", hash = "sha256:0c9ccb99ab76025f2f0bbecf341d4656e9c1351db8cc8a03ccd62e318ab4b5c6"},
]
pycparser = [
    {file = "pycparser-2.20-py2.py3-none-any.whl", hash = "sha256:7582ad22678f0fcd81102833f60ef8d0e57288b6b5fb00323d101be910e35705"},
    {file = "pycparser-2.20.tar.gz", hash = "sha256:2d475327684562c3a96cc71adf7dc8c4f0565175cf86b6d7a404ff4c771f15f0"},
]
pylint = [
    {file = "pylint-2.6.2-py3-none-any.whl", hash = "sha256:e71c2e9614a4f06e36498f310027942b0f4f2fde20aebb01655b31edc63b9eaf"},
    {file = "pylint-2.6.2.tar.gz", hash = "sha256:718b74786ea7ed07aa0c58bf572154d4679f960d26e9641cc1de204a30b87fc9"},
]
pynacl = [
    {file = "PyNaCl-1.4.0-cp27-cp27m-macosx_10_10_x86_64.whl", hash = "sha256:ea6841bc3a76fa4942ce00f3bda7d436fda21e2d91602b9e21b7ca9ecab8f3ff"},
    {file = "PyNaCl-1.4.0-cp27-cp27m-manylinux1_x86_64.whl", hash = "sha256:d452a6746f0a7e11121e64625109bc4468fc3100452817001dbe018bb8b08514"},
    {file = "PyNaCl-1.4.0-cp27-cp27m-win32.whl", hash = "sha256:2fe0fc5a2480361dcaf4e6e7cea00e078fcda07ba45f811b167e3f99e8cff574"},
    {file = "PyNaCl-1.4.0-cp27-cp27m-win_amd64.whl", hash = "sha256:f8851ab9041756003119368c1e6cd0b9c631f46d686b3904b18c0139f4419f80"},
    {file = "PyNaCl-1.4.0-cp27-cp27mu-manylinux1_x86_64.whl", hash = "sha256:7757ae33dae81c300487591c68790dfb5145c7d03324000433d9a2c141f82af7"},
    {file = "PyNaCl-1.4.0-cp35-abi3-macosx_10_10_x86_64.whl", hash = "sha256:757250ddb3bff1eecd7e41e65f7f833a8405fede0194319f87899690624f2122"},
    {file = "PyNaCl-1.4.0-cp35-abi3-manylinux1_x86_64.whl", hash = "sha256:30f9b96db44e09b3304f9ea95079b1b7316b2b4f3744fe3aaecccd95d547063d"},
    {file = "PyNaCl-1.4.0-cp35-cp35m-win32.whl", hash = "sha256:06cbb4d9b2c4bd3c8dc0d267416aaed79906e7b33f114ddbf0911969794b1cc4"},
    {file = "PyNaCl-1.4.0-cp35-cp35m-win_amd64.whl", hash = "sha256:511d269ee845037b95c9781aa702f90ccc36036f95d0f31373a6a79bd8242e25"},
    {file = "PyNaCl-1.4.0-cp36-cp36m-win32.whl", hash = "sha256:11335f09060af52c97137d4ac54285bcb7df0cef29014a1a4efe64ac065434c4"},
    {file = "PyNaCl-1.4.0-cp36-cp36m-win_amd64.whl", hash = "sha256:cd401ccbc2a249a47a3a1724c2918fcd04be1f7b54eb2a5a71ff915db0ac51c6"},
    {file = "PyNaCl-1.4.0-cp37-cp37m-win32.whl", hash = "sha256:8122ba5f2a2169ca5da936b2e5a511740ffb73979381b4229d9188f6dcb22f1f"},
    {file = "PyNaCl-1.4.0-cp37-cp37m-win_amd64.whl", hash = "sha256:537a7ccbea22905a0ab36ea58577b39d1fa9b1884869d173b5cf111f006f689f"},
    {file = "PyNaCl-1.4.0-cp38-cp38-win32.whl", hash = "sha256:9c4a7ea4fb81536c1b1f5cc44d54a296f96ae78c1ebd2311bd0b60be45a48d96"},
    {file = "PyNaCl-1.4.0-cp38-cp38-win_amd64.whl", hash = "sha256:7c6092102219f59ff29788860ccb021e80fffd953920c4a8653889c029b2d420"},
    {file = "PyNaCl-1.4.0.tar.gz", hash = "sha256:54e9a2c849c742006516ad56a88f5c74bf2ce92c9f67435187c3c5953b346505"},
]
pyparsing = [
    {file = "pyparsing-2.4.7-py2.py3-none-any.whl", hash = "sha256:ef9d7589ef3c200abe66653d3f1ab1033c3c419ae9b9bdb1240a85b024efc88b"},
    {file = "pyparsing-2.4.7.tar.gz", hash = "sha256:c203ec8783bf771a155b207279b9bccb8dea02d8f0c9e5f8ead507bc3246ecc1"},
]
redis = [
    {file = "redis-3.5.3-py2.py3-none-any.whl", hash = "sha256:432b788c4530cfe16d8d943a09d40ca6c16149727e4afe8c2c9d5580c59d9f24"},
    {file = "redis-3.5.3.tar.gz", hash = "sha256:0e7e0cfca8660dea8b7d5cd8c4f6c5e29e11f31158c0b0ae91a397f00e5a05a2"},
]
regex = [
    {file = "regex-2021.4.4-cp36-cp36m-macosx_10_9_x86_64.whl", hash = "sha256:619d71c59a78b84d7f18891fe914446d07edd48dc8328c8e149cbe0929b4e000"},
    {file = "regex-2021.4.4-cp36-cp36m-manylinux1_i686.whl", hash = "sha256:47bf5bf60cf04d72bf6055ae5927a0bd9016096bf3d742fa50d9bf9f45aa0711"},
    {file = "regex-2021.4.4-cp36-cp36m-manylinux1_x86_64.whl", hash = "sha256:281d2fd05555079448537fe108d79eb031b403dac622621c78944c235f3fcf11"},
    {file = "regex-2021.4.4-cp36-cp36m-manylinux2010_i686.whl", hash = "sha256:bd28bc2e3a772acbb07787c6308e00d9626ff89e3bfcdebe87fa5afbfdedf968"},
    {file = "regex-2021.4.4-cp36-cp36m-manylinux2010_x86_64.whl", hash = "sha256:7c2a1af393fcc09e898beba5dd59196edaa3116191cc7257f9224beaed3e1aa0"},
    {file = "regex-2021.4.4-cp36-cp36m-manylinux2014_aarch64.whl", hash = "sha256:c38c71df845e2aabb7fb0b920d11a1b5ac8526005e533a8920aea97efb8ec6a4"},
    {file = "regex-2021.4.4-cp36-cp36m-manylinux2014_i686.whl", hash = "sha256:96fcd1888ab4d03adfc9303a7b3c0bd78c5412b2bfbe76db5b56d9eae004907a"},
    {file = "regex-2021.4.4-cp36-cp36m-manylinux2014_x86_64.whl", hash = "sha256:ade17eb5d643b7fead300a1641e9f45401c98eee23763e9ed66a43f92f20b4a7"},
    {file = "regex-2021.4.4-cp36-cp36m-win32.whl", hash = "sha256:e8e5b509d5c2ff12f8418006d5a90e9436766133b564db0abaec92fd27fcee29"},
    {file = "regex-2021.4.4-cp36-cp36m-win_amd64.whl", hash = "sha256:11d773d75fa650cd36f68d7ca936e3c7afaae41b863b8c387a22aaa78d3c5c79"},
    {file = "regex-2021.4.4-cp37-cp37m-macosx_10_9_x86_64.whl", hash = "sha256:d3029c340cfbb3ac0a71798100ccc13b97dddf373a4ae56b6a72cf70dfd53bc8"},
    {file = "regex-2021.4.4-cp37-cp37m-manylinux1_i686.whl", hash = "sha256:18c071c3eb09c30a264879f0d310d37fe5d3a3111662438889ae2eb6fc570c31"},
    {file = "regex-2021.4.4-cp37-cp37m-manylinux1_x86_64.whl", hash = "sha256:4c557a7b470908b1712fe27fb1ef20772b78079808c87d20a90d051660b1d69a"},
    {file = "regex-2021.4.4-cp37-cp37m-manylinux2010_i686.whl", hash = "sha256:01afaf2ec48e196ba91b37451aa353cb7eda77efe518e481707e0515025f0cd5"},
    {file = "regex-2021.4.4-cp37-cp37m-manylinux2010_x86_64.whl", hash = "sha256:3a9cd17e6e5c7eb328517969e0cb0c3d31fd329298dd0c04af99ebf42e904f82"},
    {file = "regex-2021.4.4-cp37-cp37m-manylinux2014_aarch64.whl", hash = "sha256:90f11ff637fe8798933fb29f5ae1148c978cccb0452005bf4c69e13db951e765"},
    {file = "regex-2021.4.4-cp37-cp37m-manylinux2014_i686.whl", hash = "sha256:919859aa909429fb5aa9cf8807f6045592c85ef56fdd30a9a3747e513db2536e"},
    {file = "regex-2021.4.4-cp37-cp37m-manylinux2014_x86_64.whl", hash = "sha256:339456e7d8c06dd36a22e451d58ef72cef293112b559010db3d054d5560ef439"},
    {file = "regex-2021.4.4-cp37-cp37m-win32.whl", hash = "sha256:67bdb9702427ceddc6ef3dc382455e90f785af4c13d495f9626861763ee13f9d"},
    {file = "regex-2021.4.4-cp37-cp37m-win_amd64.whl", hash = "sha256:32e65442138b7b76dd8173ffa2cf67356b7bc1768851dded39a7a13bf9223da3"},
    {file = "regex-2021.4.4-cp38-cp38-macosx_10_9_x86_64.whl", hash = "sha256:1e1c20e29358165242928c2de1482fb2cf4ea54a6a6dea2bd7a0e0d8ee321500"},
    {file = "regex-2021.4.4-cp38-cp38-manylinux1_i686.whl", hash = "sha256:314d66636c494ed9c148a42731b3834496cc9a2c4251b1661e40936814542b14"},
    {file = "regex-2021.4.4-cp38-cp38-manylinux1_x86_64.whl", hash = "sha256:6d1b01031dedf2503631d0903cb563743f397ccaf6607a5e3b19a3d76fc10480"},
    {file = "regex-2021.4.4-cp38-cp38-manylinux2010_i686.whl", hash = "sha256:741a9647fcf2e45f3a1cf0e24f5e17febf3efe8d4ba1281dcc3aa0459ef424dc"},
    {file = "regex-2021.4.4-cp38-cp38-manylinux2010_x86_64.whl", hash = "sha256:4c46e22a0933dd783467cf32b3516299fb98cfebd895817d685130cc50cd1093"},
    {file = "regex-2021.4.4-cp38-cp38-manylinux2014_aarch64.whl", hash = "sha256:e512d8ef5ad7b898cdb2d8ee1cb09a8339e4f8be706d27eaa180c2f177248a10"},
    {file = "regex-2021.4.4-cp38-cp38-manylinux2014_i686.whl", hash = "sha256:980d7be47c84979d9136328d882f67ec5e50008681d94ecc8afa8a65ed1f4a6f"},
    {file = "regex-2021.4.4-cp38-cp38-manylinux2014_x86_64.whl", hash = "sha256:ce15b6d103daff8e9fee13cf7f0add05245a05d866e73926c358e871221eae87"},
    {file = "regex-2021.4.4-cp38-cp38-win32.whl", hash = "sha256:a91aa8619b23b79bcbeb37abe286f2f408d2f2d6f29a17237afda55bb54e7aac"},
    {file = "regex-2021.4.4-cp38-cp38-win_amd64.whl", hash = "sha256:c0502c0fadef0d23b128605d69b58edb2c681c25d44574fc673b0e52dce71ee2"},
    {file = "regex-2021.4.4-cp39-cp39-macosx_10_9_x86_64.whl", hash = "sha256:598585c9f0af8374c28edd609eb291b5726d7cbce16be6a8b95aa074d252ee17"},
    {file = "regex-2021.4.4-cp39-cp39-manylinux1_i686.whl", hash = "sha256:ee54ff27bf0afaf4c3b3a62bcd016c12c3fdb4ec4f413391a90bd38bc3624605"},
    {file = "regex-2021.4.4-cp39-cp39-manylinux1_x86_64.whl", hash = "sha256:7d9884d86dd4dd489e981d94a65cd30d6f07203d90e98f6f657f05170f6324c9"},
    {file = "regex-2021.4.4-cp39-cp39-manylinux2010_i686.whl", hash = "sha256:bf5824bfac591ddb2c1f0a5f4ab72da28994548c708d2191e3b87dd207eb3ad7"},
    {file = "regex-2021.4.4-cp39-cp39-manylinux2010_x86_64.whl", hash = "sha256:563085e55b0d4fb8f746f6a335893bda5c2cef43b2f0258fe1020ab1dd874df8"},
    {file = "regex-2021.4.4-cp39-cp39-manylinux2014_aarch64.whl", hash = "sha256:b9c3db21af35e3b3c05764461b262d6f05bbca08a71a7849fd79d47ba7bc33ed"},
    {file = "regex-2021.4.4-cp39-cp39-manylinux2014_i686.whl", hash = "sha256:3916d08be28a1149fb97f7728fca1f7c15d309a9f9682d89d79db75d5e52091c"},
    {file = "regex-2021.4.4-cp39-cp39-manylinux2014_x86_64.whl", hash = "sha256:fd45ff9293d9274c5008a2054ecef86a9bfe819a67c7be1afb65e69b405b3042"},
    {file = "regex-2021.4.4-cp39-cp39-win32.whl", hash = "sha256:fa4537fb4a98fe8fde99626e4681cc644bdcf2a795038533f9f711513a862ae6"},
    {file = "regex-2021.4.4-cp39-cp39-win_amd64.whl", hash = "sha256:97f29f57d5b84e73fbaf99ab3e26134e6687348e95ef6b48cfd2c06807005a07"},
    {file = "regex-2021.4.4.tar.gz", hash = "sha256:52ba3d3f9b942c49d7e4bc105bb28551c44065f139a65062ab7912bef10c9afb"},
]
requests = [
    {file = "requests-2.25.1-py2.py3-none-any.whl", hash = "sha256:c210084e36a42ae6b9219e00e48287def368a26d03a048ddad7bfee44f75871e"},
    {file = "requests-2.25.1.tar.gz", hash = "sha256:27973dd4a904a4f13b263a19c866c13b92a39ed1c964655f025f3f8d3d75b804"},
]
rope = [
    {file = "rope-0.17.0.tar.gz", hash = "sha256:658ad6705f43dcf3d6df379da9486529cf30e02d9ea14c5682aa80eb33b649e1"},
]
six = [
    {file = "six-1.16.0-py2.py3-none-any.whl", hash = "sha256:8abb2f1d86890a2dfb989f9a77cfcfd3e47c2a354b01111771326f8aa26e0254"},
    {file = "six-1.16.0.tar.gz", hash = "sha256:1e61c37477a1626458e36f7b1d82aa5c9b094fa4802892072e49de9c60c4c926"},
]
toml = [
    {file = "toml-0.10.2-py2.py3-none-any.whl", hash = "sha256:806143ae5bfb6a3c6e736a764057db0e6a0e05e338b5630894a5f779cabb4f9b"},
    {file = "toml-0.10.2.tar.gz", hash = "sha256:b3bda1d108d5dd99f4a20d24d9c348e91c4db7ab1b749200bded2f839ccbe68f"},
]
tomlkit = [
    {file = "tomlkit-0.5.11-py2.py3-none-any.whl", hash = "sha256:4e1bd6c9197d984528f9ff0cc9db667c317d8881288db50db20eeeb0f6b0380b"},
    {file = "tomlkit-0.5.11.tar.gz", hash = "sha256:f044eda25647882e5ef22b43a1688fb6ab12af2fc50e8456cdfc751c873101cf"},
]
typed-ast = [
    {file = "typed_ast-1.4.3-cp35-cp35m-manylinux1_i686.whl", hash = "sha256:2068531575a125b87a41802130fa7e29f26c09a2833fea68d9a40cf33902eba6"},
    {file = "typed_ast-1.4.3-cp35-cp35m-manylinux1_x86_64.whl", hash = "sha256:c907f561b1e83e93fad565bac5ba9c22d96a54e7ea0267c708bffe863cbe4075"},
    {file = "typed_ast-1.4.3-cp35-cp35m-manylinux2014_aarch64.whl", hash = "sha256:1b3ead4a96c9101bef08f9f7d1217c096f31667617b58de957f690c92378b528"},
    {file = "typed_ast-1.4.3-cp35-cp35m-win32.whl", hash = "sha256:dde816ca9dac1d9c01dd504ea5967821606f02e510438120091b84e852367428"},
    {file = "typed_ast-1.4.3-cp35-cp35m-win_amd64.whl", hash = "sha256:777a26c84bea6cd934422ac2e3b78863a37017618b6e5c08f92ef69853e765d3"},
    {file = "typed_ast-1.4.3-cp36-cp36m-macosx_10_9_x86_64.whl", hash = "sha256:f8afcf15cc511ada719a88e013cec87c11aff7b91f019295eb4530f96fe5ef2f"},
    {file = "typed_ast-1.4.3-cp36-cp36m-manylinux1_i686.whl", hash = "sha256:52b1eb8c83f178ab787f3a4283f68258525f8d70f778a2f6dd54d3b5e5fb4341"},
    {file = "typed_ast-1.4.3-cp36-cp36m-manylinux1_x86_64.whl", hash = "sha256:01ae5f73431d21eead5015997ab41afa53aa1fbe252f9da060be5dad2c730ace"},
    {file = "typed_ast-1.4.3-cp36-cp36m-manylinux2014_aarch64.whl", hash = "sha256:c190f0899e9f9f8b6b7863debfb739abcb21a5c054f911ca3596d12b8a4c4c7f"},
    {file = "typed_ast-1.4.3-cp36-cp36m-win32.whl", hash = "sha256:398e44cd480f4d2b7ee8d98385ca104e35c81525dd98c519acff1b79bdaac363"},
    {file = "typed_ast-1.4.3-cp36-cp36m-win_amd64.whl", hash = "sha256:bff6ad71c81b3bba8fa35f0f1921fb24ff4476235a6e94a26ada2e54370e6da7"},
    {file = "typed_ast-1.4.3-cp37-cp37m-macosx_10_9_x86_64.whl", hash = "sha256:0fb71b8c643187d7492c1f8352f2c15b4c4af3f6338f21681d3681b3dc31a266"},
    {file = "typed_ast-1.4.3-cp37-cp37m-manylinux1_i686.whl", hash = "sha256:760ad187b1041a154f0e4d0f6aae3e40fdb51d6de16e5c99aedadd9246450e9e"},
    {file = "typed_ast-1.4.3-cp37-cp37m-manylinux1_x86_64.whl", hash = "sha256:5feca99c17af94057417d744607b82dd0a664fd5e4ca98061480fd8b14b18d04"},
    {file = "typed_ast-1.4.3-cp37-cp37m-manylinux2014_aarch64.whl", hash = "sha256:95431a26309a21874005845c21118c83991c63ea800dd44843e42a916aec5899"},
    {file = "typed_ast-1.4.3-cp37-cp37m-win32.whl", hash = "sha256:aee0c1256be6c07bd3e1263ff920c325b59849dc95392a05f258bb9b259cf39c"},
    {file = "typed_ast-1.4.3-cp37-cp37m-win_amd64.whl", hash = "sha256:9ad2c92ec681e02baf81fdfa056fe0d818645efa9af1f1cd5fd6f1bd2bdfd805"},
    {file = "typed_ast-1.4.3-cp38-cp38-macosx_10_9_x86_64.whl", hash = "sha256:b36b4f3920103a25e1d5d024d155c504080959582b928e91cb608a65c3a49e1a"},
    {file = "typed_ast-1.4.3-cp38-cp38-manylinux1_i686.whl", hash = "sha256:067a74454df670dcaa4e59349a2e5c81e567d8d65458d480a5b3dfecec08c5ff"},
    {file = "typed_ast-1.4.3-cp38-cp38-manylinux1_x86_64.whl", hash = "sha256:7538e495704e2ccda9b234b82423a4038f324f3a10c43bc088a1636180f11a41"},
    {file = "typed_ast-1.4.3-cp38-cp38-manylinux2014_aarch64.whl", hash = "sha256:af3d4a73793725138d6b334d9d247ce7e5f084d96284ed23f22ee626a7b88e39"},
    {file = "typed_ast-1.4.3-cp38-cp38-win32.whl", hash = "sha256:f2362f3cb0f3172c42938946dbc5b7843c2a28aec307c49100c8b38764eb6927"},
    {file = "typed_ast-1.4.3-cp38-cp38-win_amd64.whl", hash = "sha256:dd4a21253f42b8d2b48410cb31fe501d32f8b9fbeb1f55063ad102fe9c425e40"},
    {file = "typed_ast-1.4.3-cp39-cp39-macosx_10_9_x86_64.whl", hash = "sha256:f328adcfebed9f11301eaedfa48e15bdece9b519fb27e6a8c01aa52a17ec31b3"},
    {file = "typed_ast-1.4.3-cp39-cp39-manylinux1_i686.whl", hash = "sha256:2c726c276d09fc5c414693a2de063f521052d9ea7c240ce553316f70656c84d4"},
    {file = "typed_ast-1.4.3-cp39-cp39-manylinux1_x86_64.whl", hash = "sha256:cae53c389825d3b46fb37538441f75d6aecc4174f615d048321b716df2757fb0"},
    {file = "typed_ast-1.4.3-cp39-cp39-manylinux2014_aarch64.whl", hash = "sha256:b9574c6f03f685070d859e75c7f9eeca02d6933273b5e69572e5ff9d5e3931c3"},
    {file = "typed_ast-1.4.3-cp39-cp39-win32.whl", hash = "sha256:209596a4ec71d990d71d5e0d312ac935d86930e6eecff6ccc7007fe54d703808"},
    {file = "typed_ast-1.4.3-cp39-cp39-win_amd64.whl", hash = "sha256:9c6d1a54552b5330bc657b7ef0eae25d00ba7ffe85d9ea8ae6540d2197a3788c"},
    {file = "typed_ast-1.4.3.tar.gz", hash = "sha256:fb1bbeac803adea29cedd70781399c99138358c26d05fcbd23c13016b7f5ec65"},
]
typing-extensions = [
    {file = "typing_extensions-3.10.0.0-py2-none-any.whl", hash = "sha256:0ac0f89795dd19de6b97debb0c6af1c70987fd80a2d62d1958f7e56fcc31b497"},
    {file = "typing_extensions-3.10.0.0-py3-none-any.whl", hash = "sha256:779383f6086d90c99ae41cf0ff39aac8a7937a9283ce0a414e5dd782f4c94a84"},
    {file = "typing_extensions-3.10.0.0.tar.gz", hash = "sha256:50b6f157849174217d0656f99dc82fe932884fb250826c18350e159ec6cdf342"},
]
urllib3 = [
    {file = "urllib3-1.26.6-py2.py3-none-any.whl", hash = "sha256:39fb8672126159acb139a7718dd10806104dec1e2f0f6c88aab05d17df10c8d4"},
    {file = "urllib3-1.26.6.tar.gz", hash = "sha256:f57b4c16c62fa2760b7e3d97c35b255512fb6b59a259730f36ba32ce9f8e342f"},
]
wrapt = [
    {file = "wrapt-1.12.1.tar.gz", hash = "sha256:b62ffa81fb85f4332a4f609cab4ac40709470da05643a082ec1eb88e6d9b97d7"},
]
zipp = [
    {file = "zipp-3.4.1-py3-none-any.whl", hash = "sha256:51cb66cc54621609dd593d1787f286ee42a5c0adbb4b29abea5a63edc3e03098"},
    {file = "zipp-3.4.1.tar.gz", hash = "sha256:3607921face881ba3e026887d8150cca609d517579abe052ac81fc5aeffdbd76"},
]<|MERGE_RESOLUTION|>--- conflicted
+++ resolved
@@ -281,36 +281,18 @@
 
 [[package]]
 name = "ospd"
-<<<<<<< HEAD
-version = "20.8.4.dev1"
-=======
 version = "20.8.3"
->>>>>>> 87ea959c
 description = "OSPD is a base for scanner wrappers which share the same communication protocol: OSP (Open Scanner Protocol)"
 category = "main"
 optional = false
 python-versions = ">=3.5,<4.0"
 
 [package.dependencies]
-<<<<<<< HEAD
-defusedxml = "^0.6.0"
-deprecated = "^1.2.10"
-lxml = "^4.5.1"
-paramiko = "^2.7.1"
-psutil = "^5.7.0"
-
-[package.source]
-type = "git"
-url = "https://github.com/greenbone/ospd.git"
-reference = "ospd-20.08"
-resolved_reference = "4bfb08defd5fd22c0c22b340389385889284e0e3"
-=======
 defusedxml = ">=0.6.0,<0.7.0"
 deprecated = ">=1.2.10,<2.0.0"
 lxml = ">=4.5.1,<5.0.0"
 paramiko = ">=2.7.1,<3.0.0"
 psutil = ">=5.7.0,<6.0.0"
->>>>>>> 87ea959c
 
 [[package]]
 name = "packaging"
@@ -352,11 +334,7 @@
 
 [[package]]
 name = "pontos"
-<<<<<<< HEAD
-version = "21.6.12"
-=======
 version = "21.6.13"
->>>>>>> 87ea959c
 description = "Common utilities and tools maintained by Greenbone Networks"
 category = "dev"
 optional = false
@@ -790,13 +768,8 @@
     {file = "pathspec-0.8.1.tar.gz", hash = "sha256:86379d6b86d75816baba717e64b1a3a3469deb93bb76d613c9ce79edc5cb68fd"},
 ]
 pontos = [
-<<<<<<< HEAD
-    {file = "pontos-21.6.12-py3-none-any.whl", hash = "sha256:08a44b09ee91df311aa3f76e3f8eb25917e33012b73d81f630d38c9cde30a34f"},
-    {file = "pontos-21.6.12.tar.gz", hash = "sha256:ea66ff17236404569573c80422bf554f9900d1e1c419ef4af4abe93fb8f8af8f"},
-=======
     {file = "pontos-21.6.13-py3-none-any.whl", hash = "sha256:aa377fa3ffc209dee17563f4b5a31d80de43c60caf01511f4ae6110ad50d979c"},
     {file = "pontos-21.6.13.tar.gz", hash = "sha256:cc314772dbc18f029f00f90922bfa570d21497ab9537657d65ea55e72e75087e"},
->>>>>>> 87ea959c
 ]
 psutil = [
     {file = "psutil-5.8.0-cp27-cp27m-macosx_10_9_x86_64.whl", hash = "sha256:0066a82f7b1b37d334e68697faba68e5ad5e858279fd6351c8ca6024e8d6ba64"},
