--- conflicted
+++ resolved
@@ -347,11 +347,7 @@
                 )
             except OspdCommandError as filter_error:
                 self._daemon.vts.is_cache_available = True
-<<<<<<< HEAD
                 raise filter_error
-=======
-                raise OspdCommandError(filter_error) from filter_error
->>>>>>> 68a3d885
 
         if not version_only:
             vts_selection = self._daemon.get_vts_selection_list(
