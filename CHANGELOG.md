--- conflicted
+++ resolved
@@ -4,20 +4,6 @@
 
 The format is based on [Keep a Changelog](https://keepachangelog.com/en/1.0.0/).
 
-<<<<<<< HEAD
-## [Unreleased]
-### Added
-### Changed
-### Deprecated
-### Removed
-### Fixed
-- Fix pylint warnings. Remove u prefix for strings, no longer necessary. [#495](https://github.com/greenbone/ospd-openvas/pull/495)
-
-[Unreleased]: https://github.com/greenbone/ospd-openvas/compare/v21.4.3...HEAD
-
-
-=======
->>>>>>> eb2e11a8
 ## [21.4.3] - 2021-10-12
 
 ### Changed
