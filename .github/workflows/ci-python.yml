--- conflicted
+++ resolved
@@ -13,10 +13,6 @@
     strategy:
         matrix:
           python-version:
-<<<<<<< HEAD
-            - 3.6
-=======
->>>>>>> cd482f02
             - 3.7
             - 3.8
     steps:
