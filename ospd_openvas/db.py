# -*- coding: utf-8 -*-
# Copyright (C) 2014-2020 Greenbone Networks GmbH
#
# SPDX-License-Identifier: AGPL-3.0-or-later
#
# This program is free software: you can redistribute it and/or modify
# it under the terms of the GNU Affero General Public License as
# published by the Free Software Foundation, either version 3 of the
# License, or (at your option) any later version.
#
# This program is distributed in the hope that it will be useful,
# but WITHOUT ANY WARRANTY; without even the implied warranty of
# MERCHANTABILITY or FITNESS FOR A PARTICULAR PURPOSE.  See the
# GNU Affero General Public License for more details.
#
# You should have received a copy of the GNU Affero General Public License
# along with this program. If not, see <http://www.gnu.org/licenses/>.


""" Access management for redis-based OpenVAS Scanner Database."""
import logging
import sys
import time

from typing import List, NewType, Optional, Iterable, Iterator, Tuple

import redis

from ospd.errors import RequiredArgument
from ospd_openvas.errors import OspdOpenvasError
from ospd_openvas.openvas import Openvas

SOCKET_TIMEOUT = 60  # in seconds
LIST_FIRST_POS = 0
LIST_LAST_POS = -1
LIST_ALL = 0

# Possible positions of nvt values in cache list.
NVT_META_FIELDS = [
    "NVT_FILENAME_POS",
    "NVT_REQUIRED_KEYS_POS",
    "NVT_MANDATORY_KEYS_POS",
    "NVT_EXCLUDED_KEYS_POS",
    "NVT_REQUIRED_UDP_PORTS_POS",
    "NVT_REQUIRED_PORTS_POS",
    "NVT_DEPENDENCIES_POS",
    "NVT_TAGS_POS",
    "NVT_CVES_POS",
    "NVT_BIDS_POS",
    "NVT_XREFS_POS",
    "NVT_CATEGORY_POS",
    "NVT_TIMEOUT_POS",
    "NVT_FAMILY_POS",
    "NVT_NAME_POS",
]

# Name of the namespace usage bitmap in redis.
DBINDEX_NAME = "GVM.__GlobalDBIndex"

logger = logging.getLogger(__name__)

# Types
RedisCtx = NewType('RedisCtx', redis.Redis)


class OpenvasDB:
    """ Class to connect to redis, to perform queries, and to move
    from a KB to another."""

    _db_address = None

    @classmethod
    def get_database_address(cls) -> Optional[str]:
        if not cls._db_address:
            settings = Openvas.get_settings()

            cls._db_address = settings.get('db_address')

        return cls._db_address

    @classmethod
    def create_context(
        cls, dbnum: Optional[int] = 0, encoding: Optional[str] = 'latin-1'
    ) -> RedisCtx:
        """ Connect to redis to the given database or to the default db 0 .

        Arguments:
            dbnum: The db number to connect to.
            encoding: The encoding to be used to read and write.

        Return a new redis context on success.
        """
        tries = 5
        while tries:
            try:
                ctx = redis.Redis(
                    unix_socket_path=cls.get_database_address(),
                    db=dbnum,
                    socket_timeout=SOCKET_TIMEOUT,
                    encoding=encoding,
                    decode_responses=True,
                )
                ctx.keys("test")
            except (redis.exceptions.ConnectionError, FileNotFoundError) as err:
                logger.debug(
                    'Redis connection lost: %s. Trying again in 5 seconds.', err
                )
                tries = tries - 1
                time.sleep(5)
                continue
            break

        if not tries:
            logger.error('Redis Error: Not possible to connect to the kb.')
            sys.exit(1)

        return ctx

    @classmethod
    def find_database_by_pattern(
        cls, pattern: str, max_database_index: int
    ) -> Tuple[Optional[RedisCtx], Optional[int]]:
        """ Search a pattern inside all kbs up to max_database_index.

        Returns the redis context for the db and its index as a tuple or
        None, None if the db with the pattern couldn't be found.
        """
        for i in range(0, max_database_index):
            ctx = cls.create_context(i)
            if ctx.keys(pattern):
                return (ctx, i)

        return (None, None)

    @staticmethod
    def select_database(ctx: RedisCtx, kbindex: str):
        """ Use an existent redis connection and select a redis kb.

        Arguments:
            ctx: Redis context to use.
            kbindex: The new kb to select
        """
        if not ctx:
            raise RequiredArgument('select_database', 'ctx')
        if not kbindex:
            raise RequiredArgument('select_database', 'kbindex')

        ctx.execute_command('SELECT ' + str(kbindex))

    @staticmethod
    def get_list_item(
        ctx: RedisCtx,
        name: str,
        start: Optional[int] = LIST_FIRST_POS,
        end: Optional[int] = LIST_LAST_POS,
    ) -> Optional[list]:
        """ Returns the specified elements from `start` to `end` of the
        list stored as `name`.

        Arguments:
            ctx: Redis context to use.
            name: key name of a list.
            start: first range element to get.
            end: last range element to get.

        Return List specified elements in the key.
        """
        if not ctx:
            raise RequiredArgument('get_list_item', 'ctx')
        if not name:
            raise RequiredArgument('get_list_item', 'name')

        return ctx.lrange(name, start, end)

    @staticmethod
    def get_last_list_item(ctx: RedisCtx, name: str) -> str:
        if not ctx:
            raise RequiredArgument('get_last_list_item', 'ctx')
        if not name:
            raise RequiredArgument('get_last_list_item', 'name')

        return ctx.rpop(name)

    @staticmethod
    def pop_list_items(ctx: RedisCtx, name: str) -> List[str]:
        if not ctx:
            raise RequiredArgument('pop_list_items', 'ctx')
        if not name:
            raise RequiredArgument('pop_list_items', 'name')

        pipe = ctx.pipeline()
        pipe.lrange(name, LIST_FIRST_POS, LIST_LAST_POS)
        pipe.delete(name)
        results, redis_return_code = pipe.execute()

<<<<<<< HEAD
        # The results are left-pushed. To preserver the order
        # the result list must be reversed.
        if redis_return_code:
            results.reverse()
        else:
            results = []

        return results
=======
        return results if redis_return_code else []
>>>>>>> 9a54a743

    @staticmethod
    def get_key_count(ctx: RedisCtx, pattern: Optional[str] = None) -> int:
        """ Get the number of keys matching with the pattern.

        Arguments:
            ctx: Redis context to use.
            pattern: pattern used as filter.
        """
        if not pattern:
            pattern = "*"

        if not ctx:
            raise RequiredArgument('get_key_count', 'ctx')

        return len(ctx.keys(pattern))

    @staticmethod
    def remove_list_item(ctx: RedisCtx, key: str, value: str):
        """ Remove item from the key list.

        Arguments:
            ctx: Redis context to use.
            key: key name of a list.
            value: Value to be removed from the key.
        """
        if not ctx:
            raise RequiredArgument('remove_list_item ', 'ctx')
        if not key:
            raise RequiredArgument('remove_list_item', 'key')
        if not value:
            raise RequiredArgument('remove_list_item ', 'value')

        ctx.lrem(key, count=LIST_ALL, value=value)

    @staticmethod
    def get_single_item(
        ctx: RedisCtx, name: str, index: Optional[int] = LIST_FIRST_POS,
    ) -> Optional[str]:
        """ Get a single KB element.

        Arguments:
            ctx: Redis context to use.
            name: key name of a list.
            index: index of the element to be return.
                   Defaults to the first element in the list.

        Return the first element of the list or None if the name couldn't be
        found.
        """
        if not ctx:
            raise RequiredArgument('get_single_item', 'ctx')
        if not name:
            raise RequiredArgument('get_single_item', 'name')

        return ctx.lindex(name, index)

    @staticmethod
    def add_single_item(ctx: RedisCtx, name: str, values: Iterable):
        """ Add a single KB element with one or more values.

        Arguments:
            ctx: Redis context to use.
            name: key name of a list.
            value: Elements to add to the key.
        """
        if not ctx:
            raise RequiredArgument('add_list_item', 'ctx')
        if not name:
            raise RequiredArgument('add_list_item', 'name')
        if not values:
            raise RequiredArgument('add_list_item', 'value')

        ctx.rpush(name, *set(values))

    @staticmethod
    def set_single_item(ctx: RedisCtx, name: str, value: Iterable):
        """ Set (replace) a single KB element.

        Arguments:
            ctx: Redis context to use.
            name: key name of a list.
            value: New elements to add to the key.
        """
        if not ctx:
            raise RequiredArgument('set_single_item', 'ctx')
        if not name:
            raise RequiredArgument('set_single_item', 'name')
        if not value:
            raise RequiredArgument('set_single_item', 'value')

        pipe = ctx.pipeline()
        pipe.delete(name)
        pipe.rpush(name, *set(value))
        pipe.execute()

    @staticmethod
    def get_pattern(ctx: RedisCtx, pattern: str) -> List:
        """ Get all items stored under a given pattern.

        Arguments:
            ctx: Redis context to use.
            pattern: key pattern to match.

        Return a list with the elements under the matched key.
        """
        if not ctx:
            raise RequiredArgument('get_pattern', 'ctx')
        if not pattern:
            raise RequiredArgument('get_pattern', 'pattern')

        items = ctx.keys(pattern)

        elem_list = []
        for item in items:
            elem_list.append(
                [
                    item,
                    ctx.lrange(item, start=LIST_FIRST_POS, end=LIST_LAST_POS),
                ]
            )
        return elem_list

    @classmethod
    def get_keys_by_pattern(cls, ctx: RedisCtx, pattern: str) -> List[str]:
        """ Get all items with index 'index', stored under
        a given pattern.

        Arguments:
            ctx: Redis context to use.
            pattern: key pattern to match.

        Return a sorted list with the elements under the matched key
        """
        if not ctx:
            raise RequiredArgument('get_elem_pattern_by_index', 'ctx')
        if not pattern:
            raise RequiredArgument('get_elem_pattern_by_index', 'pattern')

        return sorted(ctx.keys(pattern))

    @classmethod
    def get_filenames_and_oids(
        cls, ctx: RedisCtx,
    ) -> Iterable[Tuple[str, str]]:
        """ Get all items with index 'index', stored under
        a given pattern.

        Arguments:
            ctx: Redis context to use.

        Return an iterable where each single tuple contains the filename
            as first element and the oid as the second one.
        """
        if not ctx:
            raise RequiredArgument('get_filenames_and_oids', 'ctx')

        items = cls.get_keys_by_pattern(ctx, 'nvt:*')

        return ((ctx.lindex(item, 0), item[4:]) for item in items)


class BaseDB:
    def __init__(self, kbindex: int, ctx: Optional[RedisCtx] = None):
        if ctx is None:
            self.ctx = OpenvasDB.create_context(kbindex)
        else:
            self.ctx = ctx

        self.index = kbindex

    def flush(self):
        """ Flush the database """
        self.ctx.flushdb()


class BaseKbDB(BaseDB):
    def _add_single_item(
        self, name: str, values: Iterable, utf8_enc: Optional[bool] = False
    ):
        ''' Changing the encoding format of an existing redis context
        is not possible. Therefore a new temporary redis context is
        created to store key-values encoded with utf-8.'''
        if utf8_enc:
            ctx = OpenvasDB.create_context(self.index, encoding='utf-8')
            OpenvasDB.add_single_item(ctx, name, values)
        else:
            OpenvasDB.add_single_item(self.ctx, name, values)

    def _set_single_item(self, name: str, value: Iterable):
        """ Set (replace) a single KB element.

        Arguments:
            name: key name of a list.
            value: New elements to add to the key.
        """
        OpenvasDB.set_single_item(self.ctx, name, value)

    def _get_single_item(self, name: str) -> Optional[str]:
        """ Get a single KB element.

        Arguments:
            name: key name of a list.
        """
        return OpenvasDB.get_single_item(self.ctx, name)

    def _get_list_item(self, name: str,) -> Optional[List]:
        """ Returns the specified elements from `start` to `end` of the
        list stored as `name`.

        Arguments:
            name: key name of a list.

        Return List specified elements in the key.
        """
        return OpenvasDB.get_list_item(self.ctx, name)

    def _pop_list_items(self, name: str) -> List:
        return OpenvasDB.pop_list_items(self.ctx, name)

    def _remove_list_item(self, key: str, value: str):
        """ Remove item from the key list.

        Arguments:
            key: key name of a list.
            value: Value to be removed from the key.
        """
        OpenvasDB.remove_list_item(self.ctx, key, value)

    def get_result(self) -> Optional[str]:
        """ Get and remove the oldest result from the list.

        Return the oldest scan results
        """
<<<<<<< HEAD
        return self._pop_list_items("internal/results")
=======
        return OpenvasDB.pop_list_items(self.ctx, "internal/results")
>>>>>>> 9a54a743

    def get_status(self, openvas_scan_id: str) -> Optional[str]:
        """ Return the status of the host scan """
        return self._get_single_item('internal/{}'.format(openvas_scan_id))

    def __repr__(self):
        return '<{} index={}>'.format(self.__class__.__name__, self.index)


class ScanDB(BaseKbDB):
    """ Database for a scanning a single host """

    def select(self, kbindex: int) -> "ScanDB":
        """ Select a redis kb.

        Arguments:
            kbindex: The new kb to select
        """
        OpenvasDB.select_database(self.ctx, kbindex)
        self.index = kbindex
        return self


class KbDB(BaseKbDB):
    def get_scan_databases(self) -> Iterator[ScanDB]:
        """ Returns an iterator yielding corresponding ScanDBs

        The returned Iterator can't be converted to an Iterable like a List.
        Each yielded ScanDB must be used independently in a for loop. If the
        Iterator gets converted into an Iterable all returned ScanDBs will use
        the same redis context pointing to the same redis database.
        """
        dbs = self._get_list_item('internal/dbindex')
        scan_db = ScanDB(self.index)
        for kbindex in dbs:
            if kbindex == self.index:
                continue

            yield scan_db.select(kbindex)

    def add_scan_id(self, scan_id: str, openvas_scan_id: str):
        self._add_single_item('internal/{}'.format(openvas_scan_id), ['new'])
        self._add_single_item(
            'internal/{}/globalscanid'.format(scan_id), [openvas_scan_id]
        )
        self._add_single_item('internal/scanid', [openvas_scan_id])

    def add_scan_preferences(self, openvas_scan_id: str, preferences: Iterable):
        self._add_single_item(
            'internal/{}/scanprefs'.format(openvas_scan_id), preferences
        )

    def add_credentials_to_scan_preferences(
        self, openvas_scan_id: str, preferences: Iterable
    ):
        ''' Force the usage of the utf-8 encoding, since some credentials
        contain special chars not supported by latin-1 encoding. '''
        self._add_single_item(
            'internal/{}/scanprefs'.format(openvas_scan_id),
            preferences,
            utf8_enc=True,
        )

    def add_scan_process_id(self, pid: int):
        self._add_single_item('internal/ovas_pid', [pid])

    def get_scan_process_id(self) -> Optional[str]:
        return self._get_single_item('internal/ovas_pid')

    def remove_scan_database(self, scan_db: ScanDB):
        self._remove_list_item('internal/dbindex', scan_db.index)

    def target_is_finished(self, scan_id: str) -> bool:
        """ Check if a target has finished. """

        openvas_scan_id = self._get_single_item(
            'internal/{}/globalscanid'.format(scan_id)
        )
        status = self._get_single_item('internal/{}'.format(openvas_scan_id))

        return status == 'finished' or status is None

    def stop_scan(self, openvas_scan_id: str):
        self._set_single_item(
            'internal/{}'.format(openvas_scan_id), ['stop_all']
        )

    def scan_is_stopped(self, openvas_scan_id: str) -> bool:
        """ Check if the scan should be stopped
        """
        status = self._get_single_item('internal/%s' % openvas_scan_id)
        return status == 'stop_all'

    def get_scan_status(self) -> List:
        """ Get and remove the oldest host scan status from the list.

        Return a string which represents the host scan status.
        """
        return self._pop_list_items("internal/status")


class MainDB(BaseDB):
    """ Main Database """

    DEFAULT_INDEX = 0

    def __init__(self, ctx=None):
        super().__init__(self.DEFAULT_INDEX, ctx)

        self._max_dbindex = None

    @property
    def max_database_index(self):
        """Set the number of databases have been configured into kbr struct.
        """
        if self._max_dbindex is None:
            resp = self.ctx.config_get('databases')

            if len(resp) == 1:
                self._max_dbindex = int(resp.get('databases'))
            else:
                raise OspdOpenvasError(
                    'Redis Error: Not possible to get max_dbindex.'
                )

        return self._max_dbindex

    def try_database(self, index: int) -> bool:
        """ Check if a redis db is already in use. If not, set it
        as in use and return.

        Arguments:
            ctx: Redis object connected to the kb with the
                DBINDEX_NAME key.
            index: Number intended to be used.

        Return True if it is possible to use the db. False if the given db
            number is already in use.
        """
        _in_use = 1
        try:
            resp = self.ctx.hsetnx(DBINDEX_NAME, index, _in_use)
        except:
            raise OspdOpenvasError(
                'Redis Error: Not possible to set %s.' % DBINDEX_NAME
            )

        return resp == 1

    def get_new_kb_database(self) -> Optional[KbDB]:
        """ Return a new kb db to an empty kb.
        """
        for index in range(1, self.max_database_index):
            if self.try_database(index):
                kbdb = KbDB(index)
                kbdb.flush()
                return kbdb

        return None

    def find_kb_database_by_scan_id(
        self, scan_id: str
    ) -> Tuple[Optional[str], Optional["KbDB"]]:
        """ Find a kb db by via a global scan id
        """
        for index in range(1, self.max_database_index):
            ctx = OpenvasDB.create_context(index)
            openvas_scan_id = OpenvasDB.get_single_item(
                ctx, 'internal/{}/globalscanid'.format(scan_id)
            )
            if openvas_scan_id:
                return (openvas_scan_id, KbDB(index, ctx))

        return (None, None)

    def release_database(self, database: BaseDB):
        self.release_database_by_index(database.index)
        database.flush()

    def release_database_by_index(self, index: int):
        self.ctx.hdel(DBINDEX_NAME, index)

    def release(self):
        self.release_database(self)<|MERGE_RESOLUTION|>--- conflicted
+++ resolved
@@ -193,7 +193,6 @@
         pipe.delete(name)
         results, redis_return_code = pipe.execute()
 
-<<<<<<< HEAD
         # The results are left-pushed. To preserver the order
         # the result list must be reversed.
         if redis_return_code:
@@ -202,9 +201,6 @@
             results = []
 
         return results
-=======
-        return results if redis_return_code else []
->>>>>>> 9a54a743
 
     @staticmethod
     def get_key_count(ctx: RedisCtx, pattern: Optional[str] = None) -> int:
@@ -439,11 +435,7 @@
 
         Return the oldest scan results
         """
-<<<<<<< HEAD
         return self._pop_list_items("internal/results")
-=======
-        return OpenvasDB.pop_list_items(self.ctx, "internal/results")
->>>>>>> 9a54a743
 
     def get_status(self, openvas_scan_id: str) -> Optional[str]:
         """ Return the status of the host scan """
